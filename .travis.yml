language: ruby
sudo: false
cache: bundler
script: 'bundle exec rake test:coverage --trace'
rvm:
  - 2.0.0
  - 2.1.0
  - 2.1.1
  - 2.1.2
  - 2.1.3
  - 2.1.4
  - 2.1.5
  - 2.2.0
  - 2.2.1
  - rbx-2
  - jruby-head

matrix:
<<<<<<< HEAD
=======
  include:
    - rvm: jruby-head
>>>>>>> 46b16208
  allow_failures:
    - rvm: jruby-head<|MERGE_RESOLUTION|>--- conflicted
+++ resolved
@@ -16,10 +16,7 @@
   - jruby-head
 
 matrix:
-<<<<<<< HEAD
-=======
   include:
     - rvm: jruby-head
->>>>>>> 46b16208
   allow_failures:
     - rvm: jruby-head