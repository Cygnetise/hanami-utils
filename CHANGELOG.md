# Hanami::Utils
Ruby core extentions and class utilities for Hanami

<<<<<<< HEAD
## v2.0.0.alpha1 - 2019-01-30
### Added
- [Gustavo Caso] Introduce `Hanami::Middleware` namespace
- [Luca Guidi] Introduce `Callbacks::Chain#dup`

### Changed
- [Luca Guidi] Drop support for Ruby: MRI 2.3, and 2.4.
- [Luca Guidi] Remove `Utils::Duplicable`
- [Luca Guidi] Remove `Utils::Inflector`
- [Luca Guidi] Remove `Utils::String.singularize`, and `.pluralize`
- [Luca Guidi] Remove `Utils::String#singularize`, and `#pluralize`
- [Luca Guidi] Remove instance level interface for `Utils::Hash`
- [Luca Guidi] Transform `Utils::Hash` from class to module
- [Luca Guidi] Remove `Utils.reload!`
- [Gustavo Caso] Remove `Utils::File.rewrite`
- [Vladimir Suvorov] Remove `Utils::Class.load_from_pattern!`
=======
## v1.3.6 - 2020-01-07
### Added
- [Luca Guidi] Official support for Ruby: MRI 2.7

### Fixed
- [ippachi] `Utils::Files.append`: don't check breakline if file is empty

## v1.3.5 - 2019-10-25
### Fixed
- [Ivan Kabluchkov] Ensure `Hanami::Logger` filters to not crash when logger stream is a closed tempfile
- [Luca Guidi] Ensure `Utils::Files.append` to append contents properly when existing file doesn't end with a newline

## v1.3.4 - 2019-09-27
### Added
- [Luca Guidi] Let `Utils::BasicObject` to lookup constants at the top-level namespace

## v1.3.3 - 2019-09-13
### Fixed
- [Mauro Morales] Ensure `Utils::Inflector.pluralize` and `.singularize` to work with words that contain an underscore (`_`)
>>>>>>> ae48be9f

## v1.3.2 - 2019-06-21
### Added
- [Vladislav Yashin & Luca Guidi] Added `Utils::BasicObject#instance_of?`, `#is_a?`, and `#kind_of`

## v1.3.1 - 2019-01-18
### Added
- [Luca Guidi] Official support for Ruby: MRI 2.6
- [Luca Guidi] Support `bundler` 2.0+

### Fixed
- [Alfonso Uceda] Fix `Hash` serialization for `Utils::Logger`
- [Jeff Dickey] Add missing `pathname` require in `lib/hanami/utils.rb`

## v1.3.0 - 2018-10-24

## v1.3.0.beta1 - 2018-08-08
### Added
- [Luca Guidi] Official support for JRuby 9.2.0.0
- [graywolf] Add `Utils::Files.inject_line_before_last` and `.inject_line_after_last`

### Fixed
- [graywolf] Don't show `Fixnum` Ruby warning for 2.4+
- [Luca Guidi] Fix pluralization of `"fee"`

### Deprecated
- [Luca Guidi & Marion Schleifer] Deprecate `Utils::String` as Ruby type. Please use `Utils::String` class methods instead of `Utils::String.new("")`.
- [Luca Guidi & Marion Schleifer] Deprecate `Utils::Hash` as Ruby type. Please use `Utils::Hash` class methods instead of `Utils::Hash.new({})`.
- [Luca Guidi & Marion Schleifer] Deprecate `Utils::String.pluralize` and `.singularize`.
- [Semyon Pupkov] Deprecate `Utils::Class.load_from_pattern!`

## v1.2.0 - 2018-04-11

## v1.2.0.rc2 - 2018-04-06
### Added
- [Luca Guidi] Use different colors for each `Hanami::Logger` level

## v1.2.0.rc1 - 2018-03-30
### Added
- [Oana Sipos & Sean Collins & Luca Guidi] Colored logging

### Fixed
- [Luca Guidi] Make `Hanami::Logger` to properly log hash messages

## v1.2.0.beta2 - 2018-03-23

## v1.2.0.beta1 - 2018-02-28

## v1.1.2 - 2018-02-02
### Added
- [Luca Guidi] Official support for Ruby: MRI 2.5

### Fixed
- [Sean Collins & Luca Guidi] Make `Utils::Files.write` idempotent: ensure to truncate the file before to write
- [Sean Collins & Luca Guidi] Don't erase file contents when invoking `Utils::Files.touch`

### Changed
- [Sean Collins & Luca Guidi] Deprecate `Utils::Files.rewrite` in favor of `.write`

## v1.1.1 - 2017-11-22
### Added
- [Luca Guidi] Introduce `Utils::Hash.deep_stringify` to recursively stringify a hash

### Fixed
- [Yuta Tokitake] Ensure `Interactor#call` to accept non-keyword arguments

## v1.1.0 - 2017-10-25
### Added
- [Luca Guidi] Introduce `Utils::Hash.deep_serialize` to recursively serialize input into `::Hash`

## v1.1.0.rc1 - 2017-10-16

## v1.1.0.beta3 - 2017-10-04

## v1.1.0.beta2 - 2017-10-03
### Added
- [Alfonso Uceda] Auto create directory for `Hanami::Logger`

## v1.1.0.beta1 - 2017-08-11
### Added
- [Marion Duprey] Allow `Hanami::Interactor#call` to accept arguments. `#initialize` should be used for Dependency Injection, while `#call` should be used for input
- [Marion Schleifer] Introduce `Utils::Hash.stringify`
- [Marion Schleifer] Introduce `Utils::String.titleize`, `.capitalize`, `.classify`, `.underscore`, `.dasherize`, `.demodulize`, `.namespace`, `.pluralize`, `.singularize`, and `.rsub`
- [Luca Guidi] Introduce `Utils::Files`: a set of utils for file manipulations
- [Luca Guidi] Introduce `Utils::String.transform` a pipelined transformations for strings
- [Marion Duprey & Gabriel Gizotti] Filter sensitive informations for `Hanami::Logger`

## v1.0.4 - 2017-10-02
### Fixed
- [Luca Guidi] Make `Hanami::Utils::BasicObject` to be fully compatible with Ruby's `pp` and to be inspected by Pry.
- [Thiago Kenji Okada] Fix pluralization/singularization for `"release" => "releases"`

## v1.0.3 - 2017-09-06
### Fixed
- [Malina Sulca] Fix pluralization/singularization for `"exercise" => "exercises"`
- [Xavier Barbosa] Fix pluralization/singularization for `"area" => "areas"`

## v1.0.2 - 2017-07-10
### Fixed
- [Anton Davydov] Fix pluralization/singularization for `"phrase" => "phrases"`

## v1.0.1 - 2017-06-23
### Added
- [Luca Guidi] Introduced `Utils::Hash.symbolize` and `.deep_symbolize`
- [Luca Guidi] Introduced `Utils::Hash.deep_dup`

### Fixed
- [choallin] Ensure `Utils::String#classify` to return output identical to the input for already classified strings.
- [Marion Duprey & Jonas Amundsen] Ensure `Utils::Hash#initialize` to accept frozen `Hash` as argument.

## v1.0.0 - 2017-04-06

## v1.0.0.rc1 - 2017-03-31
### Added
- [Luca Guidi] Allow `Hanami::Logger#initialize` to accept arguments to be compliant with Ruby's `Logger`

## v1.0.0.beta3 - 2017-03-17
### Fixed
- [Luca Guidi] Use `$stdout` instead of `STDOUT` as default stream for `Hanami::Logger`

### Changed
- [Luca Guidi] Removed `Utils::Attributes`
- [Luca Guidi] Removed deprecated `Hanami::Interactor::Result#failing?`
- [Luca Guidi] Removed deprecated `Utils::Json.load` and `.dump`

## v1.0.0.beta2 - 2017-03-02
### Changed
- [Anton Davydov] Made `Utils::Blank` private API

## v1.0.0.beta1 - 2017-02-14
### Added
- [Luca Guidi] Official support for Ruby: MRI 2.4
- [alexd16] Introduced `Utils::Hash#deep_symbolize!` for deep symbolization
- [Luca Guidi] Introduced `Hanami::Utils.reload!` as a mechanism to force code reloading in development

### Fixed
- [alexd16 & Alfonso Uceda & Luca Guidi] Don't deeply symbolize `Hanami::Interactor::Result` payload
- [Alfonso Uceda] `Hanami::Interactor::Result`: Don't transform objects that respond to `#to_hash` (like entities)
- [Bhanu Prakash] Use `Utils::Json.generate` instead of the deprecated `.dump` for `Hanami::Logger` JSON formatter
- [Luca Guidi] `Hanami::Logger`: when a `Hash` message is passed, don't nest it under `:message` key, but unwrap at the top level

### Changed
- [alexd16] `Utils::Hash#symbolize!` no longer symbolizes deep structures
- [Luca Guidi & Alfonso Uceda] Improve readability for default logger formatter
- [Luca Guidi] Use ISO-8601 time format for JSON logger formatter

## v0.9.2 - 2016-12-19
### Added
- [Grachev Mikhail] Introduced `Hanami::Interactor::Result#failure?`

### Fixed
- [Paweł Świątkowski] `Utils::Inflector.pluralize` Pluralize -en to -ens instead of -ina 

### Changed
- [Grachev Mikhail] Deprecate `Hanami::Interactor::Result#failing?` in favor of `#failure?`

## v0.9.1 - 2016-11-18
### Added
- [Luca Guidi] Introduced `Utils::Json.parse` and `.generate`

### Fixed
- [Luca Guidi] Ensure `Utils::Json` parsing to not eval untrusted input

### Changed
- [Luca Guidi] Deprecated `Utils::Json.load` in favor of `.parse`
- [Luca Guidi] Deprecated `Utils::Json.dump` in favor of `.generate`

## v0.9.0 - 2016-11-15
### Added
– [Luca Guidi] Introduced `Utils.require!` to recursively require Ruby files with an order that is consistent across platforms
– [Luca Guidi] Introduced `Utils::FileList` as cross-platform ordered list of files, alternative to `Dir.glob`
- [Luca Guidi] Make `Utils::BasicObject` pretty printable 
- [Grachev Mikhail] Added `Interactor::Result#successful?` and `#failing?`

### Fixed
- [Pascal Betz] Ensure `Utils::Class.load!` to lookup constant only within the given namespace

### Changed
- [Luca Guidi] Make `Utils::Hash` only compatible with objects that respond to `#to_hash`
- [Luca Guidi] Official support for Ruby: MRI 2.3+ and JRuby 9.1.5.0+

## v0.8.0 - 2016-07-22
### Added
- [Andrey Morskov] Introduced `Hanami::Utils::Blank`
- [Anton Davydov] Allow to specify a default log level for `Hanami::Logger`
- [Anton Davydov] Introduced default and JSON formatters for `Hanami::Logger`
- [Erol Fornoles] Allow deep indifferent access for `Hanami::Utils::Attributes`
- [Anton Davydov] Introduced `Hanami::Utils::Json` which is a proxy for `MultiJson` (from `multi_json` gem), or fallback to `JSON` from Ruby standard library.

### Fixed

- [Hiếu Nguyễn] Ensure `Hanami::Utils::String#classify` to return already classified strings as they are. Eg. `"AwesomeProject"` should return `"AwesomeProject"`, not `"Awesomeproject"`.
- [TheSmartnik] Fix English pluralization for words ending with `"rses"`
- [Rogério Ramos] Fix English pluralization for words ending with `"ice"`

### Changed
- [Luca Guidi] Drop support for Ruby 2.0, 2.1 and Rubinius. Official support for JRuby 9.0.5.0+.

## v0.7.1 - 2016-02-05
### Fixed
- [Yuuji Yaginuma] `Hanami::Utils::Escape`: fixed Ruby warning for `String#chars` with a block, which is deprecated. Using `String#each_char` now.
- [Sean Collins] Allow non string objects to be escaped by `Hanami::Utils::Escape`.

## v0.7.0 - 2016-01-22
### Changed
- [Luca Guidi] Renamed the project

## v0.6.1 - 2016-01-19
### Fixed
- [Anton Davydov] Ensure `Lotus::Utils::String#classify` to work properly with dashes (eg. `"app-store" => "App::Store"`)

## v0.6.0 - 2016-01-12
### Added
- [Luca Guidi] Official support for Ruby 2.3
- [Luca Guidi] Custom inflections
- [Luca Guidi] Introduced `Lotus::Utils::Duplicable` as a safe dup logic for Ruby types
- [Luca Guidi] Added `Lotus::Utils::String#rsub` replace rightmost occurrence

### Fixed
- [Luca Guidi] Fix `Lotus::Utils::PathPrefix#join` and `#relative_join` by rejecting arguments that are equal to the separator
- [Karim Kiatlottiavi] Fix `Encoding::UndefinedConversionError` in `Lotus::Utils::Escape.encode`

### Changed
- [Luca Guidi] Deprecate Ruby 2.0 and 2.1
- [Luca Guidi] Removed `Lotus::Utils::Callbacks#add` in favor of `#append`
- [Luca Guidi] Removed pattern support for `Utils::Class.load!` (eg. `Articles(Controller|::Controller)`)

## v0.5.2 - 2015-09-30
### Added
- [Luca Guidi] Added `Lotus::Utils::String#capitalize`
- [Trung Lê] Official support for JRuby 9k+

## v0.5.1 - 2015-07-10
### Fixed
- [Thiago Felippe] Ensure `Lotus::Utils::PathPrefix#join` won't remote duplicate entries (eg `/admin/dashboard/admin`)

## v0.5.0 - 2015-06-23
### Added
- [Luca Guidi] Extracted `Lotus::Logger` from `hanamirb`

### Changed
- [Luca Guidi] `Lotus::Interactor::Result` contains only objects explicitly exposed via `Lotus::Interactor.expose`.

## v0.4.3 - 2015-05-22
### Added
- [François Beausoleil] Improved `Lotus::Utils::Kernel` messages for `TypeError`.

## v0.4.2 - 2015-05-15
### Fixed
- [Luca Guidi] Ensure `Lotus::Utils::Attributes#to_h` to return `::Hash`

## v0.4.1 - 2015-05-15
### Added
- [Luca Guidi & Alfonso Uceda Pompa] Introduced `Lotus::Utils::Inflector`, `Lotus::Utils::String#pluralize` and `#singularize`

### Fixed
- [Luca Guidi] Ensure `Lotus::Utils::Attributes#to_h` to safely return nested `::Hash` instances for complex data structures.
- [Luca Guidi] Let `Lotus::Interactor#error` to return a falsey value for control flow. (eg. `check_permissions or error "You can't access"`)

## v0.4.0 - 2015-03-23
### Added
- [Luca Guidi] Introduced `Lotus::Utils::Escape`. It implements OWASP/ESAPI suggestions for HTML, HTML attribute and URL escape utilities.
- [Luca Guidi] Introduced `Lotus::Utils::String#dasherize`
- [Luca Guidi] Introduced `Lotus::Utils::String#titleize`

## v0.3.5 - 2015-03-12
### Added
- [Luca Guidi] Introduced `Lotus::Interactor`
- [Luca Guidi] Introduced `Lotus::Utils::BasicObject`

## v0.3.4 - 2015-01-30
### Added
- [Alfonso Uceda Pompa] Aliased `Lotus::Utils::Attributes#get` with `#[]`
- [Simone Carletti] Introduced `Lotus::Utils::Callbacks::Chain#prepend` and `#append`

### Deprecated
- [Luca Guidi] Deprecated `Lotus::Utils::Callbacks::Chain#add` in favor of `#append`

## v0.3.3 - 2015-01-08
### Fixed
- [Luca Guidi] Ensure to return the right offending object if a missing method is called with Utils::String and Hash (eg. `Utils::Hash.new(a: 1).all? {|_, v| v.foo }` blame `v` instead of `Hash`)
- [Luca Guidi] Raise an error if try to coerce non numeric strings into Integer, Float & BigDecimal (eg. `Utils::Kernel.Integer("hello") # => raise TypeError`)

## v0.3.2 - 2014-12-23
### Added
- [Luca Guidi] Official support for Ruby 2.2
- [Luca Guidi] Introduced `Utils::Attributes`
- [Luca Guidi] Added `Utils::Hash#stringify!`

## v0.3.1 - 2014-11-23
### Added
- [Luca Guidi] Allow `Utils::Class.load!` to accept any object that implements `#to_s`
- [Trung Lê] Allow `Utils::Class.load!` to accept a class
- [Luca Guidi] Introduced `Utils::Class.load_from_pattern!`
- [Luca Guidi] Introduced `Utils.jruby?` and `Utils.rubinius?`
- [Luca Guidi] Introduced `Utils::Deprecation`
- [Luca Guidi] Official support for Rubinius 2.3+
- [Luca Guidi] Official support for JRuby 1.7+ (with 2.0 mode)
- [Janko Marohnić] Implemented `Utils::PathPrefix` relativness and absolutness
- [Luca Guidi] Made `Utils::PathPrefix` `#join` and `#relative_join` to return a new instance of that class
- [Luca Guidi] Implemented `Utils::Hash#deep_dup`
- [Luca Guidi] Made `Utils::PathPrefix#join` to accept multiple argument

### Fixed
- [Luca Guidi] Made `Utils::PathPrefix#join` remove trailing occurrences for `@separator` from the output
- [Luca Guidi] Made `Utils::PathPrefix#relative_join` to correctly replace all the instances of `@separator` from the output

### Deprecated
- [Luca Guidi] Deprecated `Utils::Class.load!` with a pattern like `Articles(Controller|::Controller)`, use `Utils::Class.load_from_pattern!` instead

## v0.3.0 - 2014-10-23
### Added
- [Celso Fernandes] Add BigDecimal coercion to Lotus::Utils::Kernel
- [Luca Guidi] Define `Boolean` constant, if missing
- [Luca Guidi] Use composition over inheritance for `Lotus::Utils::PathPrefix`
- [Luca Guidi] Use composition over inheritance for `Lotus::Utils::Hash`
- [Luca Guidi] Use composition over inheritance for `Lotus::Utils::String`

### Fixed
- [Luca Guidi] Improved error message for `Utils::Class.load!`
- [Tom Kadwill] Improved error `NameError` message by passing in the whole constant name to `Utils::Class.load!`
- [Luca Guidi] `Utils::Hash#to_h` return instances of `::Hash` in case of nested symbolized data structure
- [Luca Guidi] Raise `TypeError` if `nil` is passed to `PathPrefix#relative_join`
- [Peter Suschlik] Define `Lotus::Utils::Hash#respond_to_missing?`
- [Peter Suschlik] Define `Lotus::Utils::String#responds_to_missing?`
- [Luca Guidi] Ensure `Utils::Hash#inspect` output to be the same of `::Hash#inspect`

## v0.2.0 - 2014-06-23
### Added
- [Luca Guidi] Implemented `Lotus::Utils::Kernel.Symbol`
- [Luca Guidi] Made `Kernel.Pathname` to raise an error when `nil` is passed as argument
- [Luca Guidi] Implemented `Lotus::Utils::LoadPaths#freeze` in order to prevent modification after the object has been frozen
- [Luca Guidi] Implemented Lotus::Utils::LoadPaths#push, also aliased as #<<
- [Luca Guidi] Use composition over inheritance for `Lotus::Utils::LoadPaths`
- [Luca Guidi] Introduced `Lotus::Utils::LoadPaths`
- [Luca Guidi] Introduced `Lotus::Utils::String#namespace`, in order to return the top level Ruby namespace for the given string
- [Luca Guidi] Implemented `Lotus::Utils::Kernel.Pathname`

### Fixed
- [Luca Guidi] Implemented `Lotus::Utils::LoadPaths#initialize_copy` in order to safely `#dup` and `#clone`

### Changed
- [Luca Guidi] Implemented `Lotus::Utils::Callbacks::Chain#freeze` in order to prevent modification after the object has been frozen
- [Luca Guidi] All the `Utils::Kernel` methods will raise `TypeError` in case of failed coercion.
- [Luca Guidi] Made `Kernel.Time` to raise an error when `nil` is passed as argument
- [Luca Guidi] Made `Kernel.DateTime` to raise an error when `nil` is passed as argument
- [Luca Guidi] Made `Kernel.Date` to raise an error when `nil` is passed as argument
- [Luca Guidi] Made `Kernel.Boolean` to return false when `nil` is passed as argument
- [Luca Guidi] Made `Kernel.String` to return an empty string when `nil` is passed as argument
- [Luca Guidi] Made `Kernel.Float` to return `0.0` when `nil` is passed as argument
- [Luca Guidi] Made `Kernel.Integer` to return `0` when `nil` is passed as argument
- [Luca Guidi] Made `Kernel.Hash` to return an empty `Hash` when `nil` is passed as argument
- [Luca Guidi] Made `Kernel.Set` to return an empty `Set` when `nil` is passed as argument
- [Luca Guidi] Made `Kernel.Array` to return an empty `Array` when `nil` is passed as argument
- [Luca Guidi] Use composition over inheritance for `Lotus::Utils::Callbacks::Chain`

## v0.1.1 - 2014-04-23
### Added
- [Luca Guidi] Implemented `Lotus::Utils::Kernel.Time`
- [Luca Guidi] Implemented `Lotus::Utils::Kernel.DateTime`
- [Luca Guidi] Implemented `Lotus::Utils::Kernel.Date`
- [Luca Guidi] Implemented `Lotus::Utils::Kernel.Float`
- [Luca Guidi] Implemented `Lotus::Utils::Kernel.Boolean`
- [Luca Guidi] Implemented `Lotus::Utils::Kernel.Hash`
- [Luca Guidi] Implemented `Lotus::Utils::Kernel.Set`
- [Luca Guidi] Implemented `Lotus::Utils::Kernel.String`
- [Luca Guidi] Implemented `Lotus::Utils::Kernel.Integer`
- [Luca Guidi] Implemented `Lotus::Utils::Kernel.Array`

### Fixed
- [Christopher Keele] Add missing stdlib `Set` require to `Utils::ClassAttribute`

## v0.1.0 - 2014-01-23
### Added
- [Luca Guidi] Introduced `Lotus::Utils::String#demodulize`
- [Luca Guidi] Introduced `Lotus::Utils::IO.silence_warnings` 
- [Luca Guidi] Introduced class loading mechanism from a string: `Utils::Class.load!`
- [Luca Guidi] Introduced callbacks support for classes
- [Luca Guidi] Introduced inheritable class level attributes
- [Luca Guidi] Introduced `Utils::Hash`
- [Luca Guidi] Introduced `Utils::String`
- [Luca Guidi] Introduced `Utils::PathPrefix`
- [Luca Guidi] Official support for MRI 2.0+<|MERGE_RESOLUTION|>--- conflicted
+++ resolved
@@ -1,7 +1,6 @@
 # Hanami::Utils
 Ruby core extentions and class utilities for Hanami
 
-<<<<<<< HEAD
 ## v2.0.0.alpha1 - 2019-01-30
 ### Added
 - [Gustavo Caso] Introduce `Hanami::Middleware` namespace
@@ -18,7 +17,7 @@
 - [Luca Guidi] Remove `Utils.reload!`
 - [Gustavo Caso] Remove `Utils::File.rewrite`
 - [Vladimir Suvorov] Remove `Utils::Class.load_from_pattern!`
-=======
+
 ## v1.3.6 - 2020-01-07
 ### Added
 - [Luca Guidi] Official support for Ruby: MRI 2.7
@@ -38,7 +37,6 @@
 ## v1.3.3 - 2019-09-13
 ### Fixed
 - [Mauro Morales] Ensure `Utils::Inflector.pluralize` and `.singularize` to work with words that contain an underscore (`_`)
->>>>>>> ae48be9f
 
 ## v1.3.2 - 2019-06-21
 ### Added
