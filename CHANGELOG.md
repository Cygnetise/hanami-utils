# Hanami::Utils
Ruby core extentions and class utilities for Hanami

<<<<<<< HEAD
## v2.0.0.alpha1 - 2019-01-30
### Added
- [Gustavo Caso] Introduce `Hanami::Middleware` namespace
- [Luca Guidi] Introduce `Callbacks::Chain#dup`

### Changed
- [Luca Guidi] Drop support for Ruby: MRI 2.3, and 2.4.
- [Luca Guidi] Remove `Utils::Duplicable`
- [Luca Guidi] Remove `Utils::Inflector`
- [Luca Guidi] Remove `Utils::String.singularize`, and `.pluralize`
- [Luca Guidi] Remove `Utils::String#singularize`, and `#pluralize`
- [Luca Guidi] Remove instance level interface for `Utils::Hash`
- [Luca Guidi] Transform `Utils::Hash` from class to module
- [Luca Guidi] Remove `Utils.reload!`
- [Gustavo Caso] Remove `Utils::File.rewrite`
- [Vladimir Suvorov] Remove `Utils::Class.load_from_pattern!`
=======
## v1.3.2 - 2019-06-21
### Added
- [Vladislav Yashin & Luca Guidi] Added `Utils::BasicObject#instance_of?`, `#is_a?`, and `#kind_of`
>>>>>>> 7bbaada8

## v1.3.1 - 2019-01-18
### Added
- [Luca Guidi] Official support for Ruby: MRI 2.6
- [Luca Guidi] Support `bundler` 2.0+

### Fixed
- [Alfonso Uceda] Fix `Hash` serialization for `Utils::Logger`
- [Jeff Dickey] Add missing `pathname` require in `lib/hanami/utils.rb`

## v1.3.0 - 2018-10-24

## v1.3.0.beta1 - 2018-08-08
### Added
- [Luca Guidi] Official support for JRuby 9.2.0.0
- [graywolf] Add `Utils::Files.inject_line_before_last` and `.inject_line_after_last`

### Fixed
- [graywolf] Don't show `Fixnum` Ruby warning for 2.4+
- [Luca Guidi] Fix pluralization of `"fee"`

### Deprecated
- [Luca Guidi & Marion Schleifer] Deprecate `Utils::String` as Ruby type. Please use `Utils::String` class methods instead of `Utils::String.new("")`.
- [Luca Guidi & Marion Schleifer] Deprecate `Utils::Hash` as Ruby type. Please use `Utils::Hash` class methods instead of `Utils::Hash.new({})`.
- [Luca Guidi & Marion Schleifer] Deprecate `Utils::String.pluralize` and `.singularize`.
- [Semyon Pupkov] Deprecate `Utils::Class.load_from_pattern!`

## v1.2.0 - 2018-04-11

## v1.2.0.rc2 - 2018-04-06
### Added
- [Luca Guidi] Use different colors for each `Hanami::Logger` level

## v1.2.0.rc1 - 2018-03-30
### Added
- [Oana Sipos & Sean Collins & Luca Guidi] Colored logging

### Fixed
- [Luca Guidi] Make `Hanami::Logger` to properly log hash messages

## v1.2.0.beta2 - 2018-03-23

## v1.2.0.beta1 - 2018-02-28

## v1.1.2 - 2018-02-02
### Added
- [Luca Guidi] Official support for Ruby: MRI 2.5

### Fixed
- [Sean Collins & Luca Guidi] Make `Utils::Files.write` idempotent: ensure to truncate the file before to write
- [Sean Collins & Luca Guidi] Don't erase file contents when invoking `Utils::Files.touch`

### Changed
- [Sean Collins & Luca Guidi] Deprecate `Utils::Files.rewrite` in favor of `.write`

## v1.1.1 - 2017-11-22
### Added
- [Luca Guidi] Introduce `Utils::Hash.deep_stringify` to recursively stringify a hash

### Fixed
- [Yuta Tokitake] Ensure `Interactor#call` to accept non-keyword arguments

## v1.1.0 - 2017-10-25
### Added
- [Luca Guidi] Introduce `Utils::Hash.deep_serialize` to recursively serialize input into `::Hash`

## v1.1.0.rc1 - 2017-10-16

## v1.1.0.beta3 - 2017-10-04

## v1.1.0.beta2 - 2017-10-03
### Added
- [Alfonso Uceda] Auto create directory for `Hanami::Logger`

## v1.1.0.beta1 - 2017-08-11
### Added
- [Marion Duprey] Allow `Hanami::Interactor#call` to accept arguments. `#initialize` should be used for Dependency Injection, while `#call` should be used for input
- [Marion Schleifer] Introduce `Utils::Hash.stringify`
- [Marion Schleifer] Introduce `Utils::String.titleize`, `.capitalize`, `.classify`, `.underscore`, `.dasherize`, `.demodulize`, `.namespace`, `.pluralize`, `.singularize`, and `.rsub`
- [Luca Guidi] Introduce `Utils::Files`: a set of utils for file manipulations
- [Luca Guidi] Introduce `Utils::String.transform` a pipelined transformations for strings
- [Marion Duprey & Gabriel Gizotti] Filter sensitive informations for `Hanami::Logger`

## v1.0.4 - 2017-10-02
### Fixed
- [Luca Guidi] Make `Hanami::Utils::BasicObject` to be fully compatible with Ruby's `pp` and to be inspected by Pry.
- [Thiago Kenji Okada] Fix pluralization/singularization for `"release" => "releases"`

## v1.0.3 - 2017-09-06
### Fixed
- [Malina Sulca] Fix pluralization/singularization for `"exercise" => "exercises"`
- [Xavier Barbosa] Fix pluralization/singularization for `"area" => "areas"`

## v1.0.2 - 2017-07-10
### Fixed
- [Anton Davydov] Fix pluralization/singularization for `"phrase" => "phrases"`

## v1.0.1 - 2017-06-23
### Added
- [Luca Guidi] Introduced `Utils::Hash.symbolize` and `.deep_symbolize`
- [Luca Guidi] Introduced `Utils::Hash.deep_dup`

### Fixed
- [choallin] Ensure `Utils::String#classify` to return output identical to the input for already classified strings.
- [Marion Duprey & Jonas Amundsen] Ensure `Utils::Hash#initialize` to accept frozen `Hash` as argument.

## v1.0.0 - 2017-04-06

## v1.0.0.rc1 - 2017-03-31
### Added
- [Luca Guidi] Allow `Hanami::Logger#initialize` to accept arguments to be compliant with Ruby's `Logger`

## v1.0.0.beta3 - 2017-03-17
### Fixed
- [Luca Guidi] Use `$stdout` instead of `STDOUT` as default stream for `Hanami::Logger`

### Changed
- [Luca Guidi] Removed `Utils::Attributes`
- [Luca Guidi] Removed deprecated `Hanami::Interactor::Result#failing?`
- [Luca Guidi] Removed deprecated `Utils::Json.load` and `.dump`

## v1.0.0.beta2 - 2017-03-02
### Changed
- [Anton Davydov] Made `Utils::Blank` private API

## v1.0.0.beta1 - 2017-02-14
### Added
- [Luca Guidi] Official support for Ruby: MRI 2.4
- [alexd16] Introduced `Utils::Hash#deep_symbolize!` for deep symbolization
- [Luca Guidi] Introduced `Hanami::Utils.reload!` as a mechanism to force code reloading in development

### Fixed
- [alexd16 & Alfonso Uceda & Luca Guidi] Don't deeply symbolize `Hanami::Interactor::Result` payload
- [Alfonso Uceda] `Hanami::Interactor::Result`: Don't transform objects that respond to `#to_hash` (like entities)
- [Bhanu Prakash] Use `Utils::Json.generate` instead of the deprecated `.dump` for `Hanami::Logger` JSON formatter
- [Luca Guidi] `Hanami::Logger`: when a `Hash` message is passed, don't nest it under `:message` key, but unwrap at the top level

### Changed
- [alexd16] `Utils::Hash#symbolize!` no longer symbolizes deep structures
- [Luca Guidi & Alfonso Uceda] Improve readability for default logger formatter
- [Luca Guidi] Use ISO-8601 time format for JSON logger formatter

## v0.9.2 - 2016-12-19
### Added
- [Grachev Mikhail] Introduced `Hanami::Interactor::Result#failure?`

### Fixed
- [Paweł Świątkowski] `Utils::Inflector.pluralize` Pluralize -en to -ens instead of -ina 

### Changed
- [Grachev Mikhail] Deprecate `Hanami::Interactor::Result#failing?` in favor of `#failure?`

## v0.9.1 - 2016-11-18
### Added
- [Luca Guidi] Introduced `Utils::Json.parse` and `.generate`

### Fixed
- [Luca Guidi] Ensure `Utils::Json` parsing to not eval untrusted input

### Changed
- [Luca Guidi] Deprecated `Utils::Json.load` in favor of `.parse`
- [Luca Guidi] Deprecated `Utils::Json.dump` in favor of `.generate`

## v0.9.0 - 2016-11-15
### Added
– [Luca Guidi] Introduced `Utils.require!` to recursively require Ruby files with an order that is consistent across platforms
– [Luca Guidi] Introduced `Utils::FileList` as cross-platform ordered list of files, alternative to `Dir.glob`
- [Luca Guidi] Make `Utils::BasicObject` pretty printable 
- [Grachev Mikhail] Added `Interactor::Result#successful?` and `#failing?`

### Fixed
- [Pascal Betz] Ensure `Utils::Class.load!` to lookup constant only within the given namespace

### Changed
- [Luca Guidi] Make `Utils::Hash` only compatible with objects that respond to `#to_hash`
- [Luca Guidi] Official support for Ruby: MRI 2.3+ and JRuby 9.1.5.0+

## v0.8.0 - 2016-07-22
### Added
- [Andrey Morskov] Introduced `Hanami::Utils::Blank`
- [Anton Davydov] Allow to specify a default log level for `Hanami::Logger`
- [Anton Davydov] Introduced default and JSON formatters for `Hanami::Logger`
- [Erol Fornoles] Allow deep indifferent access for `Hanami::Utils::Attributes`
- [Anton Davydov] Introduced `Hanami::Utils::Json` which is a proxy for `MultiJson` (from `multi_json` gem), or fallback to `JSON` from Ruby standard library.

### Fixed

- [Hiếu Nguyễn] Ensure `Hanami::Utils::String#classify` to return already classified strings as they are. Eg. `"AwesomeProject"` should return `"AwesomeProject"`, not `"Awesomeproject"`.
- [TheSmartnik] Fix English pluralization for words ending with `"rses"`
- [Rogério Ramos] Fix English pluralization for words ending with `"ice"`

### Changed
- [Luca Guidi] Drop support for Ruby 2.0, 2.1 and Rubinius. Official support for JRuby 9.0.5.0+.

## v0.7.1 - 2016-02-05
### Fixed
- [Yuuji Yaginuma] `Hanami::Utils::Escape`: fixed Ruby warning for `String#chars` with a block, which is deprecated. Using `String#each_char` now.
- [Sean Collins] Allow non string objects to be escaped by `Hanami::Utils::Escape`.

## v0.7.0 - 2016-01-22
### Changed
- [Luca Guidi] Renamed the project

## v0.6.1 - 2016-01-19
### Fixed
- [Anton Davydov] Ensure `Lotus::Utils::String#classify` to work properly with dashes (eg. `"app-store" => "App::Store"`)

## v0.6.0 - 2016-01-12
### Added
- [Luca Guidi] Official support for Ruby 2.3
- [Luca Guidi] Custom inflections
- [Luca Guidi] Introduced `Lotus::Utils::Duplicable` as a safe dup logic for Ruby types
- [Luca Guidi] Added `Lotus::Utils::String#rsub` replace rightmost occurrence

### Fixed
- [Luca Guidi] Fix `Lotus::Utils::PathPrefix#join` and `#relative_join` by rejecting arguments that are equal to the separator
- [Karim Kiatlottiavi] Fix `Encoding::UndefinedConversionError` in `Lotus::Utils::Escape.encode`

### Changed
- [Luca Guidi] Deprecate Ruby 2.0 and 2.1
- [Luca Guidi] Removed `Lotus::Utils::Callbacks#add` in favor of `#append`
- [Luca Guidi] Removed pattern support for `Utils::Class.load!` (eg. `Articles(Controller|::Controller)`)

## v0.5.2 - 2015-09-30
### Added
- [Luca Guidi] Added `Lotus::Utils::String#capitalize`
- [Trung Lê] Official support for JRuby 9k+

## v0.5.1 - 2015-07-10
### Fixed
- [Thiago Felippe] Ensure `Lotus::Utils::PathPrefix#join` won't remote duplicate entries (eg `/admin/dashboard/admin`)

## v0.5.0 - 2015-06-23
### Added
- [Luca Guidi] Extracted `Lotus::Logger` from `hanamirb`

### Changed
- [Luca Guidi] `Lotus::Interactor::Result` contains only objects explicitly exposed via `Lotus::Interactor.expose`.

## v0.4.3 - 2015-05-22
### Added
- [François Beausoleil] Improved `Lotus::Utils::Kernel` messages for `TypeError`.

## v0.4.2 - 2015-05-15
### Fixed
- [Luca Guidi] Ensure `Lotus::Utils::Attributes#to_h` to return `::Hash`

## v0.4.1 - 2015-05-15
### Added
- [Luca Guidi & Alfonso Uceda Pompa] Introduced `Lotus::Utils::Inflector`, `Lotus::Utils::String#pluralize` and `#singularize`

### Fixed
- [Luca Guidi] Ensure `Lotus::Utils::Attributes#to_h` to safely return nested `::Hash` instances for complex data structures.
- [Luca Guidi] Let `Lotus::Interactor#error` to return a falsey value for control flow. (eg. `check_permissions or error "You can't access"`)

## v0.4.0 - 2015-03-23
### Added
- [Luca Guidi] Introduced `Lotus::Utils::Escape`. It implements OWASP/ESAPI suggestions for HTML, HTML attribute and URL escape utilities.
- [Luca Guidi] Introduced `Lotus::Utils::String#dasherize`
- [Luca Guidi] Introduced `Lotus::Utils::String#titleize`

## v0.3.5 - 2015-03-12
### Added
- [Luca Guidi] Introduced `Lotus::Interactor`
- [Luca Guidi] Introduced `Lotus::Utils::BasicObject`

## v0.3.4 - 2015-01-30
### Added
- [Alfonso Uceda Pompa] Aliased `Lotus::Utils::Attributes#get` with `#[]`
- [Simone Carletti] Introduced `Lotus::Utils::Callbacks::Chain#prepend` and `#append`

### Deprecated
- [Luca Guidi] Deprecated `Lotus::Utils::Callbacks::Chain#add` in favor of `#append`

## v0.3.3 - 2015-01-08
### Fixed
- [Luca Guidi] Ensure to return the right offending object if a missing method is called with Utils::String and Hash (eg. `Utils::Hash.new(a: 1).all? {|_, v| v.foo }` blame `v` instead of `Hash`)
- [Luca Guidi] Raise an error if try to coerce non numeric strings into Integer, Float & BigDecimal (eg. `Utils::Kernel.Integer("hello") # => raise TypeError`)

## v0.3.2 - 2014-12-23
### Added
- [Luca Guidi] Official support for Ruby 2.2
- [Luca Guidi] Introduced `Utils::Attributes`
- [Luca Guidi] Added `Utils::Hash#stringify!`

## v0.3.1 - 2014-11-23
### Added
- [Luca Guidi] Allow `Utils::Class.load!` to accept any object that implements `#to_s`
- [Trung Lê] Allow `Utils::Class.load!` to accept a class
- [Luca Guidi] Introduced `Utils::Class.load_from_pattern!`
- [Luca Guidi] Introduced `Utils.jruby?` and `Utils.rubinius?`
- [Luca Guidi] Introduced `Utils::Deprecation`
- [Luca Guidi] Official support for Rubinius 2.3+
- [Luca Guidi] Official support for JRuby 1.7+ (with 2.0 mode)
- [Janko Marohnić] Implemented `Utils::PathPrefix` relativness and absolutness
- [Luca Guidi] Made `Utils::PathPrefix` `#join` and `#relative_join` to return a new instance of that class
- [Luca Guidi] Implemented `Utils::Hash#deep_dup`
- [Luca Guidi] Made `Utils::PathPrefix#join` to accept multiple argument

### Fixed
- [Luca Guidi] Made `Utils::PathPrefix#join` remove trailing occurrences for `@separator` from the output
- [Luca Guidi] Made `Utils::PathPrefix#relative_join` to correctly replace all the instances of `@separator` from the output

### Deprecated
- [Luca Guidi] Deprecated `Utils::Class.load!` with a pattern like `Articles(Controller|::Controller)`, use `Utils::Class.load_from_pattern!` instead

## v0.3.0 - 2014-10-23
### Added
- [Celso Fernandes] Add BigDecimal coercion to Lotus::Utils::Kernel
- [Luca Guidi] Define `Boolean` constant, if missing
- [Luca Guidi] Use composition over inheritance for `Lotus::Utils::PathPrefix`
- [Luca Guidi] Use composition over inheritance for `Lotus::Utils::Hash`
- [Luca Guidi] Use composition over inheritance for `Lotus::Utils::String`

### Fixed
- [Luca Guidi] Improved error message for `Utils::Class.load!`
- [Tom Kadwill] Improved error `NameError` message by passing in the whole constant name to `Utils::Class.load!`
- [Luca Guidi] `Utils::Hash#to_h` return instances of `::Hash` in case of nested symbolized data structure
- [Luca Guidi] Raise `TypeError` if `nil` is passed to `PathPrefix#relative_join`
- [Peter Suschlik] Define `Lotus::Utils::Hash#respond_to_missing?`
- [Peter Suschlik] Define `Lotus::Utils::String#responds_to_missing?`
- [Luca Guidi] Ensure `Utils::Hash#inspect` output to be the same of `::Hash#inspect`

## v0.2.0 - 2014-06-23
### Added
- [Luca Guidi] Implemented `Lotus::Utils::Kernel.Symbol`
- [Luca Guidi] Made `Kernel.Pathname` to raise an error when `nil` is passed as argument
- [Luca Guidi] Implemented `Lotus::Utils::LoadPaths#freeze` in order to prevent modification after the object has been frozen
- [Luca Guidi] Implemented Lotus::Utils::LoadPaths#push, also aliased as #<<
- [Luca Guidi] Use composition over inheritance for `Lotus::Utils::LoadPaths`
- [Luca Guidi] Introduced `Lotus::Utils::LoadPaths`
- [Luca Guidi] Introduced `Lotus::Utils::String#namespace`, in order to return the top level Ruby namespace for the given string
- [Luca Guidi] Implemented `Lotus::Utils::Kernel.Pathname`

### Fixed
- [Luca Guidi] Implemented `Lotus::Utils::LoadPaths#initialize_copy` in order to safely `#dup` and `#clone`

### Changed
- [Luca Guidi] Implemented `Lotus::Utils::Callbacks::Chain#freeze` in order to prevent modification after the object has been frozen
- [Luca Guidi] All the `Utils::Kernel` methods will raise `TypeError` in case of failed coercion.
- [Luca Guidi] Made `Kernel.Time` to raise an error when `nil` is passed as argument
- [Luca Guidi] Made `Kernel.DateTime` to raise an error when `nil` is passed as argument
- [Luca Guidi] Made `Kernel.Date` to raise an error when `nil` is passed as argument
- [Luca Guidi] Made `Kernel.Boolean` to return false when `nil` is passed as argument
- [Luca Guidi] Made `Kernel.String` to return an empty string when `nil` is passed as argument
- [Luca Guidi] Made `Kernel.Float` to return `0.0` when `nil` is passed as argument
- [Luca Guidi] Made `Kernel.Integer` to return `0` when `nil` is passed as argument
- [Luca Guidi] Made `Kernel.Hash` to return an empty `Hash` when `nil` is passed as argument
- [Luca Guidi] Made `Kernel.Set` to return an empty `Set` when `nil` is passed as argument
- [Luca Guidi] Made `Kernel.Array` to return an empty `Array` when `nil` is passed as argument
- [Luca Guidi] Use composition over inheritance for `Lotus::Utils::Callbacks::Chain`

## v0.1.1 - 2014-04-23
### Added
- [Luca Guidi] Implemented `Lotus::Utils::Kernel.Time`
- [Luca Guidi] Implemented `Lotus::Utils::Kernel.DateTime`
- [Luca Guidi] Implemented `Lotus::Utils::Kernel.Date`
- [Luca Guidi] Implemented `Lotus::Utils::Kernel.Float`
- [Luca Guidi] Implemented `Lotus::Utils::Kernel.Boolean`
- [Luca Guidi] Implemented `Lotus::Utils::Kernel.Hash`
- [Luca Guidi] Implemented `Lotus::Utils::Kernel.Set`
- [Luca Guidi] Implemented `Lotus::Utils::Kernel.String`
- [Luca Guidi] Implemented `Lotus::Utils::Kernel.Integer`
- [Luca Guidi] Implemented `Lotus::Utils::Kernel.Array`

### Fixed
- [Christopher Keele] Add missing stdlib `Set` require to `Utils::ClassAttribute`

## v0.1.0 - 2014-01-23
### Added
- [Luca Guidi] Introduced `Lotus::Utils::String#demodulize`
- [Luca Guidi] Introduced `Lotus::Utils::IO.silence_warnings` 
- [Luca Guidi] Introduced class loading mechanism from a string: `Utils::Class.load!`
- [Luca Guidi] Introduced callbacks support for classes
- [Luca Guidi] Introduced inheritable class level attributes
- [Luca Guidi] Introduced `Utils::Hash`
- [Luca Guidi] Introduced `Utils::String`
- [Luca Guidi] Introduced `Utils::PathPrefix`
- [Luca Guidi] Official support for MRI 2.0+<|MERGE_RESOLUTION|>--- conflicted
+++ resolved
@@ -1,7 +1,6 @@
 # Hanami::Utils
 Ruby core extentions and class utilities for Hanami
 
-<<<<<<< HEAD
 ## v2.0.0.alpha1 - 2019-01-30
 ### Added
 - [Gustavo Caso] Introduce `Hanami::Middleware` namespace
@@ -18,11 +17,10 @@
 - [Luca Guidi] Remove `Utils.reload!`
 - [Gustavo Caso] Remove `Utils::File.rewrite`
 - [Vladimir Suvorov] Remove `Utils::Class.load_from_pattern!`
-=======
+
 ## v1.3.2 - 2019-06-21
 ### Added
 - [Vladislav Yashin & Luca Guidi] Added `Utils::BasicObject#instance_of?`, `#is_a?`, and `#kind_of`
->>>>>>> 7bbaada8
 
 ## v1.3.1 - 2019-01-18
 ### Added
