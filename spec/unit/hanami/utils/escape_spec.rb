# frozen_string_literal: true

require "hanami/utils"
require "hanami/utils/escape"
require "date"

RSpec.describe Hanami::Utils::Escape do
  let(:mod) { Hanami::Utils::Escape }

  TEST_ENCODINGS = Encoding.name_list.each_with_object(["UTF-8"]) do |encoding, result|
    test_string = "<script>".encode(Encoding::UTF_8)

    string = begin
               test_string.encode(encoding)
             rescue
               nil
             end

    result << encoding if !string.nil? && string != test_string
  end

  describe ".html" do
    TEST_ENCODINGS.each do |encoding|
      describe encoding.to_s do
        it "doesn't escape safe string" do
          input  = Hanami::Utils::Escape::SafeString.new("&")
          result = mod.html(input.encode(encoding))
          expect(result).to eq "&"
        end

        it "escapes nil" do
          result = mod.html(nil)
          expect(result).to eq ""
        end

        it "escapes 'test'" do
          result = mod.html("test".encode(encoding))
          expect(result).to eq "test"
        end

        it "escapes '&'" do
          result = mod.html("&".encode(encoding))
          expect(result).to eq "&amp;"
        end

        it "escapes '<'" do
          result = mod.html("<".encode(encoding))
          expect(result).to eq "&lt;"
        end

        it "escapes '>'" do
          result = mod.html(">".encode(encoding))
          expect(result).to eq "&gt;"
        end

        it %(escapes '"') do
          result = mod.html('"'.encode(encoding))
          expect(result).to eq "&quot;"
        end

        it %(escapes "'") do
          result = mod.html("'".encode(encoding))
          expect(result).to eq "&apos;"
        end

        it "escapes '/'" do
          result = mod.html("/".encode(encoding))
          expect(result).to eq "&#x2F;"
        end

        it "escapes '<script>'" do
          result = mod.html("<script>".encode(encoding))
          expect(result).to eq "&lt;script&gt;"
        end

        it "escapes '<scr<script>ipt>'" do
          result = mod.html("<scr<script>ipt>".encode(encoding))
          expect(result).to eq "&lt;scr&lt;script&gt;ipt&gt;"
        end

        it "escapes '&lt;script&gt;'" do
          result = mod.html("&lt;script&gt;".encode(encoding))
          expect(result).to eq "&amp;lt;script&amp;gt;"
        end

        it %(escapes '""><script>xss(5)</script>') do
          result = mod.html('""><script>xss(5)</script>'.encode(encoding))
          expect(result).to eq "&quot;&quot;&gt;&lt;script&gt;xss(5)&lt;&#x2F;script&gt;"
        end

        it %(escapes '><script>xss(6)</script>') do
          result = mod.html("><script>xss(6)</script>".encode(encoding))
          expect(result).to eq "&gt;&lt;script&gt;xss(6)&lt;&#x2F;script&gt;"
        end

        it %(escapes '# onmouseover="xss(7)" ') do
          result = mod.html('# onmouseover="xss(7)" '.encode(encoding))
          expect(result).to eq "# onmouseover=&quot;xss(7)&quot; "
        end

        it %(escapes '/" onerror="xss(9)">') do
          result = mod.html('/" onerror="xss(9)">'.encode(encoding))
          expect(result).to eq "&#x2F;&quot; onerror=&quot;xss(9)&quot;&gt;"
        end

        it %(escapes '/ onerror="xss(10)"') do
          result = mod.html('/ onerror="xss(10)"'.encode(encoding))
          expect(result).to eq "&#x2F; onerror=&quot;xss(10)&quot;"
        end

        it %(escapes '<<script>xss(14);//<</script>') do
          result = mod.html("<<script>xss(14);//<</script>".encode(encoding))
          expect(result).to eq "&lt;&lt;script&gt;xss(14);&#x2F;&#x2F;&lt;&lt;&#x2F;script&gt;"
        end
      end
    end

    it "escapes word with different encoding" do
      skip "There is no ASCII-8BIT encoding" unless Encoding.name_list.include?("ASCII-8BIT")

      # rubocop:disable Style/AsciiComments
      # 'тест' means test in russian
      string   = "тест".dup.force_encoding("ASCII-8BIT") # rubocop:disable Performance/UnfreezeString
      encoding = string.encoding

      result = mod.html(string)
      expect(result).to eq "тест"
      expect(result.encoding).to eq Encoding::UTF_8

      expect(string.encoding).to eq encoding
      # rubocop:enable Style/AsciiComments
    end
  end

  describe ".html_attribute" do
    TEST_ENCODINGS.each do |encoding|
      describe encoding.to_s do
        it "doesn't escape safe string" do
          input  = Hanami::Utils::Escape::SafeString.new("&")
          result = mod.html_attribute(input.encode(encoding))
          expect(result).to eq "&"
        end

        it "escapes nil" do
          result = mod.html_attribute(nil)
          expect(result).to eq ""
        end

        it "escapes 'test'" do
          result = mod.html_attribute("test".encode(encoding))
          expect(result).to eq "test"
        end

        it "escapes '&'" do
          result = mod.html_attribute("&".encode(encoding))
          expect(result).to eq "&amp;"
        end

        it "escapes '<'" do
          result = mod.html_attribute("<".encode(encoding))
          expect(result).to eq "&lt;"
        end

        it "escapes '>'" do
          result = mod.html_attribute(">".encode(encoding))
          expect(result).to eq "&gt;"
        end

        it %(escapes '"') do
          result = mod.html_attribute('"'.encode(encoding))
          expect(result).to eq "&quot;"
        end

        it %(escapes "'") do
          result = mod.html_attribute("'".encode(encoding))
          expect(result).to eq "&#x27;"
        end

        it "escapes '/'" do
          result = mod.html_attribute("/".encode(encoding))
          expect(result).to eq "&#x2f;"
        end

        it "escapes '<script>'" do
          result = mod.html_attribute("<script>".encode(encoding))
          expect(result).to eq "&lt;script&gt;"
        end

        it "escapes '<scr<script>ipt>'" do
          result = mod.html_attribute("<scr<script>ipt>".encode(encoding))
          expect(result).to eq "&lt;scr&lt;script&gt;ipt&gt;"
        end

        it "escapes '&lt;script&gt;'" do
          result = mod.html_attribute("&lt;script&gt;".encode(encoding))
          expect(result).to eq "&amp;lt&#x3b;script&amp;gt&#x3b;"
        end

        it %(escapes '""><script>xss(5)</script>') do
          result = mod.html_attribute('""><script>xss(5)</script>'.encode(encoding))
          expect(result).to eq "&quot;&quot;&gt;&lt;script&gt;xss&#x28;5&#x29;&lt;&#x2f;script&gt;"
        end

        it %(escapes '><script>xss(6)</script>') do
          result = mod.html_attribute("><script>xss(6)</script>".encode(encoding))
          expect(result).to eq "&gt;&lt;script&gt;xss&#x28;6&#x29;&lt;&#x2f;script&gt;"
        end

        it %(escapes '# onmouseover="xss(7)" ') do
          result = mod.html_attribute('# onmouseover="xss(7)" '.encode(encoding))
          expect(result).to eq "&#x23;&#x20;onmouseover&#x3d;&quot;xss&#x28;7&#x29;&quot;&#x20;"
        end

        it %(escapes '/" onerror="xss(9)">') do
          result = mod.html_attribute('/" onerror="xss(9)">'.encode(encoding))
          expect(result).to eq "&#x2f;&quot;&#x20;onerror&#x3d;&quot;xss&#x28;9&#x29;&quot;&gt;"
        end

        it %(escapes '/ onerror="xss(10)"') do
          result = mod.html_attribute('/ onerror="xss(10)"'.encode(encoding))
          expect(result).to eq "&#x2f;&#x20;onerror&#x3d;&quot;xss&#x28;10&#x29;&quot;"
        end

        it %(escapes '<<script>xss(14);//<</script>') do
          result = mod.html_attribute("<<script>xss(14);//<</script>".encode(encoding))
          expect(result).to eq "&lt;&lt;script&gt;xss&#x28;14&#x29;&#x3b;&#x2f;&#x2f;&lt;&lt;&#x2f;script&gt;"
        end
      end
    end # tests with encodings

    TEST_INVALID_CHARS.each_key do |char|
      it "escapes '#{char}'" do
        result = mod.html_attribute(char)
        expect(result).to eq "&#x#{TEST_REPLACEMENT_CHAR};"
      end
    end

    it "escapes tab" do
      result = mod.html_attribute("\t")
      expect(result).to eq "&#x9;"
    end

    it "escapes return carriage" do
      result = mod.html_attribute("\r")
      expect(result).to eq "&#xd;"
    end

    it "escapes new line" do
      result = mod.html_attribute("\n")
      expect(result).to eq "&#xa;"
    end

    it "escapes unicode char" do
      result = mod.html_attribute("Ā")
      expect(result).to eq "&#x100;"
    end

    it "doesn't escape ','" do
      result = mod.html_attribute(",")
      expect(result).to eq ","
    end

    it "doesn't escape '.'" do
      result = mod.html_attribute(".")
      expect(result).to eq "."
    end

    it "doesn't escape '-'" do
      result = mod.html_attribute("-")
      expect(result).to eq "-"
    end

    it "doesn't escape '_'" do
      result = mod.html_attribute("_")
      expect(result).to eq "_"
    end

    TEST_HTML_ENTITIES.each do |char, entity|
      test_name = Hanami::Utils.jruby? ? char.ord : char

      it "escapes #{test_name}" do
        result = mod.html_attribute(char)
        expect(result).to eq "&#{entity};"
      end
    end
  end # .html_attribute

  describe ".url" do
    TEST_ENCODINGS.each do |encoding|
      describe encoding.to_s do
        it "doesn't escape safe string" do
          input  = Hanami::Utils::Escape::SafeString.new("javascript:alert(0);")
          result = mod.url(input.encode(encoding))
          expect(result).to eq "javascript:alert(0);"
        end

        it "escapes nil" do
          result = mod.url(nil)
          expect(result).to eq ""
        end

        it "escapes 'test'" do
          result = mod.url("test".encode(encoding))
          expect(result).to eq ""
        end

        it "escapes 'http://hanamirb.org'" do
          result = mod.url("http://hanamirb.org".encode(encoding))
          expect(result).to eq "http://hanamirb.org"
        end

        it "escapes 'https://hanamirb.org'" do
          result = mod.url("https://hanamirb.org".encode(encoding))
          expect(result).to eq "https://hanamirb.org"
        end

        it "escapes 'https://hanamirb.org#introduction'" do
          result = mod.url("https://hanamirb.org#introduction".encode(encoding))
          expect(result).to eq "https://hanamirb.org#introduction"
        end

        it "escapes 'https://hanamirb.org/guides/index.html'" do
          result = mod.url("https://hanamirb.org/guides/index.html".encode(encoding))
          expect(result).to eq "https://hanamirb.org/guides/index.html"
        end

        it "escapes 'mailto:user@example.com'" do
          result = mod.url("mailto:user@example.com".encode(encoding))
          expect(result).to eq "mailto:user@example.com"
        end

        it "escapes 'mailto:user@example.com?Subject=Hello'" do
          result = mod.url("mailto:user@example.com?Subject=Hello".encode(encoding))
          expect(result).to eq "mailto:user@example.com?Subject=Hello"
        end

        it "escapes 'javascript:alert(1);'" do
          result = mod.url("javascript:alert(1);".encode(encoding))
          expect(result).to eq ""
        end

        # See https://github.com/mzsanford/twitter-text-rb/commit/cffce8e60b7557e9945fc0e8b4383e5a66b1558f
        it %(escapes 'http://x.xx/@"style="color:pink"onmouseover=alert(1)//') do
          result = mod.url('http://x.xx/@"style="color:pink"onmouseover=alert(1)//'.encode(encoding))
          expect(result).to eq "http://x.xx/@"
        end

        it %{escapes 'http://x.xx/("style="color:red"onmouseover="alert(1)'} do
          result = mod.url('http://x.xx/("style="color:red"onmouseover="alert(1)'.encode(encoding))
          expect(result).to eq "http://x.xx/("
        end

        it %(escapes 'http://x.xx/@%22style=%22color:pink%22onmouseover=alert(1)//') do
          result = mod.url("http://x.xx/@%22style=%22color:pink%22onmouseover=alert(1)//".encode(encoding))
          expect(result).to eq "http://x.xx/@"
        end
      end

      describe "encodes non-String objects that respond to `.to_s`" do
        TEST_ENCODINGS.each do |enc|
          describe enc.to_s do
            it "escapes a Date" do
              result = mod.html(Date.new(2016, 0o1, 27))
              expect(result).to eq "2016-01-27"
            end

<<<<<<< HEAD
            it "escapes a Time" do
              time_string = Hanami::Utils.jruby? ? "2016-01-27 12:00:00 UTC" : "2016-01-27 12:00:00 +0000"
=======
            it 'escapes a Time' do
              time_string = if Hanami::Utils.jruby? && JRUBY_VERSION.match(/\A9\.1/)
                              '2016-01-27 12:00:00 UTC'
                            else
                              '2016-01-27 12:00:00 +0000'
                            end

>>>>>>> c3e46dc2
              result = mod.html(Time.new(2016, 0o1, 27, 12, 0, 0, 0))
              expect(result).to eq time_string
            end

            it "escapes a DateTime" do
              result = mod.html(DateTime.new(2016, 0o1, 27, 12, 0, 0, 0))
              expect(result).to eq "2016-01-27T12:00:00+00:00"
            end
          end
        end
      end
    end
  end
end<|MERGE_RESOLUTION|>--- conflicted
+++ resolved
@@ -120,7 +120,7 @@
 
       # rubocop:disable Style/AsciiComments
       # 'тест' means test in russian
-      string   = "тест".dup.force_encoding("ASCII-8BIT") # rubocop:disable Performance/UnfreezeString
+      string   = "тест".dup.force_encoding("ASCII-8BIT")
       encoding = string.encoding
 
       result = mod.html(string)
@@ -364,18 +364,13 @@
               expect(result).to eq "2016-01-27"
             end
 
-<<<<<<< HEAD
             it "escapes a Time" do
-              time_string = Hanami::Utils.jruby? ? "2016-01-27 12:00:00 UTC" : "2016-01-27 12:00:00 +0000"
-=======
-            it 'escapes a Time' do
               time_string = if Hanami::Utils.jruby? && JRUBY_VERSION.match(/\A9\.1/)
-                              '2016-01-27 12:00:00 UTC'
+                              "2016-01-27 12:00:00 UTC"
                             else
-                              '2016-01-27 12:00:00 +0000'
+                              "2016-01-27 12:00:00 +0000"
                             end
 
->>>>>>> c3e46dc2
               result = mod.html(Time.new(2016, 0o1, 27, 12, 0, 0, 0))
               expect(result).to eq time_string
             end
