--- conflicted
+++ resolved
@@ -265,17 +265,9 @@
         end
 
         it "returns informations about the failure" do
-<<<<<<< HEAD
           Hanami::Utils::Kernel.Set(input)
-        rescue => exception
+        rescue StandardError => exception
           expect(exception.message).to match "can't convert into Set"
-=======
-          begin
-            Hanami::Utils::Kernel.Set(input)
-          rescue StandardError => exception
-            expect(exception.message).to match "can't convert into Set"
-          end
->>>>>>> c9a46768
         end
       end
     end
@@ -379,17 +371,9 @@
         end
 
         it "returns useful informations about the failure" do
-<<<<<<< HEAD
           Hanami::Utils::Kernel.Hash(input)
-        rescue => exception
+        rescue StandardError => exception
           expect(exception.message).to eq "can't convert into Hash"
-=======
-          begin
-            Hanami::Utils::Kernel.Hash(input)
-          rescue StandardError => exception
-            expect(exception.message).to eq "can't convert into Hash"
-          end
->>>>>>> c9a46768
         end
       end
 
@@ -621,17 +605,9 @@
         end
 
         it "returns useful informations about the failure" do
-<<<<<<< HEAD
           Hanami::Utils::Kernel.Integer(input)
-        rescue => exception
+        rescue StandardError => exception
           expect(exception.message).to eq "can't convert into Integer"
-=======
-          begin
-            Hanami::Utils::Kernel.Integer(input)
-          rescue StandardError => exception
-            expect(exception.message).to eq "can't convert into Integer"
-          end
->>>>>>> c9a46768
         end
       end
 
@@ -643,17 +619,9 @@
         end
 
         it "returns useful informations about the failure" do
-<<<<<<< HEAD
           Hanami::Utils::Kernel.Integer(input)
-        rescue => exception
+        rescue StandardError => exception
           expect(exception.message).to eq "can't convert #{input.inspect} into Integer"
-=======
-          begin
-            Hanami::Utils::Kernel.Integer(input)
-          rescue StandardError => exception
-            expect(exception.message).to eq "can't convert #{input.inspect} into Integer"
-          end
->>>>>>> c9a46768
         end
       end
 
@@ -673,17 +641,9 @@
         end
 
         it "returns useful informations about the failure" do
-<<<<<<< HEAD
           Hanami::Utils::Kernel.Integer(input)
-        rescue => exception
+        rescue StandardError => exception
           expect(exception.message).to eq "can't convert #{input.inspect} into Integer"
-=======
-          begin
-            Hanami::Utils::Kernel.Integer(input)
-          rescue StandardError => exception
-            expect(exception.message).to eq "can't convert #{input.inspect} into Integer"
-          end
->>>>>>> c9a46768
         end
       end
 
@@ -695,17 +655,9 @@
         end
 
         it "returns useful informations about the failure" do
-<<<<<<< HEAD
           Hanami::Utils::Kernel.Integer(input)
-        rescue => exception
+        rescue StandardError => exception
           expect(exception.message).to eq "can't convert #{input.inspect} into Integer"
-=======
-          begin
-            Hanami::Utils::Kernel.Integer(input)
-          rescue StandardError => exception
-            expect(exception.message).to eq "can't convert #{input.inspect} into Integer"
-          end
->>>>>>> c9a46768
         end
       end
 
@@ -717,17 +669,9 @@
         end
 
         it "returns useful informations about the failure" do
-<<<<<<< HEAD
           Hanami::Utils::Kernel.Integer(input)
-        rescue => exception
+        rescue StandardError => exception
           expect(exception.message).to eq "can't convert #{input.inspect} into Integer"
-=======
-          begin
-            Hanami::Utils::Kernel.Integer(input)
-          rescue StandardError => exception
-            expect(exception.message).to eq "can't convert #{input.inspect} into Integer"
-          end
->>>>>>> c9a46768
         end
       end
 
@@ -990,17 +934,9 @@
         end
 
         it "returns useful informations about the failure" do
-<<<<<<< HEAD
           Hanami::Utils::Kernel.BigDecimal(input)
-        rescue => exception
+        rescue StandardError => exception
           expect(exception.message).to eq "can't convert into BigDecimal"
-=======
-          begin
-            Hanami::Utils::Kernel.BigDecimal(input)
-          rescue StandardError => exception
-            expect(exception.message).to eq "can't convert into BigDecimal"
-          end
->>>>>>> c9a46768
         end
       end
     end
@@ -1231,17 +1167,9 @@
         end
 
         it "returns useful informations about the failure" do
-<<<<<<< HEAD
           Hanami::Utils::Kernel.Float(input)
-        rescue => exception
+        rescue StandardError => exception
           expect(exception.message).to eq "can't convert into Float"
-=======
-          begin
-            Hanami::Utils::Kernel.Float(input)
-          rescue StandardError => exception
-            expect(exception.message).to eq "can't convert into Float"
-          end
->>>>>>> c9a46768
         end
       end
 
@@ -1261,17 +1189,9 @@
         end
 
         it "returns useful informations about the failure" do
-<<<<<<< HEAD
           Hanami::Utils::Kernel.Float(input)
-        rescue => exception
+        rescue StandardError => exception
           expect(exception.message).to eq "can't convert #{input.inspect} into Float"
-=======
-          begin
-            Hanami::Utils::Kernel.Float(input)
-          rescue StandardError => exception
-            expect(exception.message).to eq "can't convert #{input.inspect} into Float"
-          end
->>>>>>> c9a46768
         end
       end
 
@@ -1283,17 +1203,9 @@
         end
 
         it "returns useful informations about the failure" do
-<<<<<<< HEAD
           Hanami::Utils::Kernel.Float(input)
-        rescue => exception
+        rescue StandardError => exception
           expect(exception.message).to eq "can't convert #{input.inspect} into Float"
-=======
-          begin
-            Hanami::Utils::Kernel.Float(input)
-          rescue StandardError => exception
-            expect(exception.message).to eq "can't convert #{input.inspect} into Float"
-          end
->>>>>>> c9a46768
         end
       end
     end
@@ -1490,7 +1402,7 @@
       end
 
       describe "when an hash is given" do
-        let(:input) { { a: 1, "b" => 2 } }
+        let(:input) { {a: 1, "b" => 2} }
 
         it "returns the string representation" do
           expect(@result).to eq '{:a=>1, "b"=>2}'
@@ -1750,17 +1662,9 @@
         end
 
         it "returns useful informations about the failure" do
-<<<<<<< HEAD
           Hanami::Utils::Kernel.Boolean(input)
-        rescue => exception
+        rescue StandardError => exception
           expect(exception.message).to eq "can't convert into Boolean"
-=======
-          begin
-            Hanami::Utils::Kernel.Boolean(input)
-          rescue StandardError => exception
-            expect(exception.message).to eq "can't convert into Boolean"
-          end
->>>>>>> c9a46768
         end
       end
     end
@@ -1849,17 +1753,9 @@
         end
 
         it "returns useful informations about the failure" do
-<<<<<<< HEAD
           Hanami::Utils::Kernel.Date(input)
-        rescue => exception
+        rescue StandardError => exception
           expect(exception.message).to eq "can't convert #{input.inspect} into Date"
-=======
-          begin
-            Hanami::Utils::Kernel.Date(input)
-          rescue StandardError => exception
-            expect(exception.message).to eq "can't convert #{input.inspect} into Date"
-          end
->>>>>>> c9a46768
         end
       end
 
@@ -1871,17 +1767,9 @@
         end
 
         it "returns useful informations about the failure" do
-<<<<<<< HEAD
           Hanami::Utils::Kernel.Date(input)
-        rescue => exception
+        rescue StandardError => exception
           expect(exception.message).to eq "can't convert #{input.inspect} into Date"
-=======
-          begin
-            Hanami::Utils::Kernel.Date(input)
-          rescue StandardError => exception
-            expect(exception.message).to eq "can't convert #{input.inspect} into Date"
-          end
->>>>>>> c9a46768
         end
       end
 
@@ -1893,17 +1781,9 @@
         end
 
         it "returns useful informations about the failure" do
-<<<<<<< HEAD
           Hanami::Utils::Kernel.Date(input)
-        rescue => exception
+        rescue StandardError => exception
           expect(exception.message).to eq "can't convert #{input.inspect} into Date"
-=======
-          begin
-            Hanami::Utils::Kernel.Date(input)
-          rescue StandardError => exception
-            expect(exception.message).to eq "can't convert #{input.inspect} into Date"
-          end
->>>>>>> c9a46768
         end
       end
 
@@ -1915,17 +1795,9 @@
         end
 
         it "returns useful informations about the failure" do
-<<<<<<< HEAD
           Hanami::Utils::Kernel.Date(input)
-        rescue => exception
+        rescue StandardError => exception
           expect(exception.message).to eq "can't convert #{input.inspect} into Date"
-=======
-          begin
-            Hanami::Utils::Kernel.Date(input)
-          rescue StandardError => exception
-            expect(exception.message).to eq "can't convert #{input.inspect} into Date"
-          end
->>>>>>> c9a46768
         end
       end
 
@@ -1937,17 +1809,9 @@
         end
 
         it "returns useful informations about the failure" do
-<<<<<<< HEAD
           Hanami::Utils::Kernel.Date(input)
-        rescue => exception
+        rescue StandardError => exception
           expect(exception.message).to eq "can't convert #{input.inspect} into Date"
-=======
-          begin
-            Hanami::Utils::Kernel.Date(input)
-          rescue StandardError => exception
-            expect(exception.message).to eq "can't convert #{input.inspect} into Date"
-          end
->>>>>>> c9a46768
         end
       end
 
@@ -1959,17 +1823,9 @@
         end
 
         it "returns useful informations about the failure" do
-<<<<<<< HEAD
           Hanami::Utils::Kernel.Date(input)
-        rescue => exception
+        rescue StandardError => exception
           expect(exception.message).to eq "can't convert #{input.inspect} into Date"
-=======
-          begin
-            Hanami::Utils::Kernel.Date(input)
-          rescue StandardError => exception
-            expect(exception.message).to eq "can't convert #{input.inspect} into Date"
-          end
->>>>>>> c9a46768
         end
       end
 
@@ -1981,17 +1837,9 @@
         end
 
         it "returns useful informations about the failure" do
-<<<<<<< HEAD
           Hanami::Utils::Kernel.Date(input)
-        rescue => exception
+        rescue StandardError => exception
           expect(exception.message).to eq "can't convert #{input.inspect} into Date"
-=======
-          begin
-            Hanami::Utils::Kernel.Date(input)
-          rescue StandardError => exception
-            expect(exception.message).to eq "can't convert #{input.inspect} into Date"
-          end
->>>>>>> c9a46768
         end
       end
 
@@ -2003,17 +1851,9 @@
         end
 
         it "returns useful informations about the failure" do
-<<<<<<< HEAD
           Hanami::Utils::Kernel.Date(input)
-        rescue => exception
+        rescue StandardError => exception
           expect(exception.message).to eq "can't convert into Date"
-=======
-          begin
-            Hanami::Utils::Kernel.Date(input)
-          rescue StandardError => exception
-            expect(exception.message).to eq "can't convert into Date"
-          end
->>>>>>> c9a46768
         end
       end
 
@@ -2025,17 +1865,9 @@
         end
 
         it "returns useful informations about the failure" do
-<<<<<<< HEAD
           Hanami::Utils::Kernel.Date(input)
-        rescue => exception
+        rescue StandardError => exception
           expect(exception.message).to eq "can't convert into Date"
-=======
-          begin
-            Hanami::Utils::Kernel.Date(input)
-          rescue StandardError => exception
-            expect(exception.message).to eq "can't convert into Date"
-          end
->>>>>>> c9a46768
         end
       end
     end
@@ -2148,17 +1980,9 @@
         end
 
         it "returns useful informations about the failure" do
-<<<<<<< HEAD
           Hanami::Utils::Kernel.DateTime(input)
-        rescue => exception
+        rescue StandardError => exception
           expect(exception.message).to eq "can't convert #{input.inspect} into DateTime"
-=======
-          begin
-            Hanami::Utils::Kernel.DateTime(input)
-          rescue StandardError => exception
-            expect(exception.message).to eq "can't convert #{input.inspect} into DateTime"
-          end
->>>>>>> c9a46768
         end
       end
 
@@ -2170,17 +1994,9 @@
         end
 
         it "returns useful informations about the failure" do
-<<<<<<< HEAD
           Hanami::Utils::Kernel.DateTime(input)
-        rescue => exception
+        rescue StandardError => exception
           expect(exception.message).to eq "can't convert #{input.inspect} into DateTime"
-=======
-          begin
-            Hanami::Utils::Kernel.DateTime(input)
-          rescue StandardError => exception
-            expect(exception.message).to eq "can't convert #{input.inspect} into DateTime"
-          end
->>>>>>> c9a46768
         end
       end
 
@@ -2192,17 +2008,9 @@
         end
 
         it "returns useful informations about the failure" do
-<<<<<<< HEAD
           Hanami::Utils::Kernel.DateTime(input)
-        rescue => exception
+        rescue StandardError => exception
           expect(exception.message).to eq "can't convert #{input.inspect} into DateTime"
-=======
-          begin
-            Hanami::Utils::Kernel.DateTime(input)
-          rescue StandardError => exception
-            expect(exception.message).to eq "can't convert #{input.inspect} into DateTime"
-          end
->>>>>>> c9a46768
         end
       end
 
@@ -2214,17 +2022,9 @@
         end
 
         it "returns useful informations about the failure" do
-<<<<<<< HEAD
           Hanami::Utils::Kernel.DateTime(input)
-        rescue => exception
+        rescue StandardError => exception
           expect(exception.message).to eq "can't convert #{input.inspect} into DateTime"
-=======
-          begin
-            Hanami::Utils::Kernel.DateTime(input)
-          rescue StandardError => exception
-            expect(exception.message).to eq "can't convert #{input.inspect} into DateTime"
-          end
->>>>>>> c9a46768
         end
       end
 
@@ -2236,17 +2036,9 @@
         end
 
         it "returns useful informations about the failure" do
-<<<<<<< HEAD
           Hanami::Utils::Kernel.DateTime(input)
-        rescue => exception
+        rescue StandardError => exception
           expect(exception.message).to eq "can't convert into DateTime"
-=======
-          begin
-            Hanami::Utils::Kernel.DateTime(input)
-          rescue StandardError => exception
-            expect(exception.message).to eq "can't convert into DateTime"
-          end
->>>>>>> c9a46768
         end
       end
 
@@ -2258,17 +2050,9 @@
         end
 
         it "returns useful informations about the failure" do
-<<<<<<< HEAD
           Hanami::Utils::Kernel.DateTime(input)
-        rescue => exception
+        rescue StandardError => exception
           expect(exception.message).to eq "can't convert into DateTime"
-=======
-          begin
-            Hanami::Utils::Kernel.DateTime(input)
-          rescue StandardError => exception
-            expect(exception.message).to eq "can't convert into DateTime"
-          end
->>>>>>> c9a46768
         end
       end
     end
@@ -2381,17 +2165,9 @@
         end
 
         it "returns useful informations about the failure" do
-<<<<<<< HEAD
           Hanami::Utils::Kernel.Time(input)
-        rescue => exception
+        rescue StandardError => exception
           expect(exception.message).to eq "can't convert #{input.inspect} into Time"
-=======
-          begin
-            Hanami::Utils::Kernel.Time(input)
-          rescue StandardError => exception
-            expect(exception.message).to eq "can't convert #{input.inspect} into Time"
-          end
->>>>>>> c9a46768
         end
       end
 
@@ -2403,17 +2179,9 @@
         end
 
         it "returns useful informations about the failure" do
-<<<<<<< HEAD
           Hanami::Utils::Kernel.Time(input)
-        rescue => exception
+        rescue StandardError => exception
           expect(exception.message).to eq "can't convert #{input.inspect} into Time"
-=======
-          begin
-            Hanami::Utils::Kernel.Time(input)
-          rescue StandardError => exception
-            expect(exception.message).to eq "can't convert #{input.inspect} into Time"
-          end
->>>>>>> c9a46768
         end
       end
 
@@ -2425,17 +2193,9 @@
         end
 
         it "returns useful informations about the failure" do
-<<<<<<< HEAD
           Hanami::Utils::Kernel.Time(input)
-        rescue => exception
+        rescue StandardError => exception
           expect(exception.message).to eq "can't convert #{input.inspect} into Time"
-=======
-          begin
-            Hanami::Utils::Kernel.Time(input)
-          rescue StandardError => exception
-            expect(exception.message).to eq "can't convert #{input.inspect} into Time"
-          end
->>>>>>> c9a46768
         end
       end
 
@@ -2447,17 +2207,9 @@
         end
 
         it "returns useful informations about the failure" do
-<<<<<<< HEAD
           Hanami::Utils::Kernel.Time(input)
-        rescue => exception
+        rescue StandardError => exception
           expect(exception.message).to eq "can't convert #{input.inspect} into Time"
-=======
-          begin
-            Hanami::Utils::Kernel.Time(input)
-          rescue StandardError => exception
-            expect(exception.message).to eq "can't convert #{input.inspect} into Time"
-          end
->>>>>>> c9a46768
         end
       end
 
@@ -2469,17 +2221,9 @@
         end
 
         it "returns useful informations about the failure" do
-<<<<<<< HEAD
           Hanami::Utils::Kernel.Time(input)
-        rescue => exception
+        rescue StandardError => exception
           expect(exception.message).to eq "can't convert into Time"
-=======
-          begin
-            Hanami::Utils::Kernel.Time(input)
-          rescue StandardError => exception
-            expect(exception.message).to eq "can't convert into Time"
-          end
->>>>>>> c9a46768
         end
       end
 
@@ -2491,17 +2235,9 @@
         end
 
         it "returns useful informations about the failure" do
-<<<<<<< HEAD
           Hanami::Utils::Kernel.Time(input)
-        rescue => exception
+        rescue StandardError => exception
           expect(exception.message).to eq "can't convert into Time"
-=======
-          begin
-            Hanami::Utils::Kernel.Time(input)
-          rescue StandardError => exception
-            expect(exception.message).to eq "can't convert into Time"
-          end
->>>>>>> c9a46768
         end
       end
     end
@@ -2628,17 +2364,9 @@
         end
 
         it "returns useful informations about the failure" do
-<<<<<<< HEAD
           Hanami::Utils::Kernel.Pathname(input)
-        rescue => exception
+        rescue StandardError => exception
           expect(exception.message).to eq "can't convert into Pathname"
-=======
-          begin
-            Hanami::Utils::Kernel.Pathname(input)
-          rescue StandardError => exception
-            expect(exception.message).to eq "can't convert into Pathname"
-          end
->>>>>>> c9a46768
         end
       end
     end
@@ -2758,17 +2486,9 @@
         end
 
         it "returns useful informations about the failure" do
-<<<<<<< HEAD
           Hanami::Utils::Kernel.Symbol(input)
-        rescue => exception
+        rescue StandardError => exception
           expect(exception.message).to eq "can't convert into Symbol"
-=======
-          begin
-            Hanami::Utils::Kernel.Symbol(input)
-          rescue StandardError => exception
-            expect(exception.message).to eq "can't convert into Symbol"
-          end
->>>>>>> c9a46768
         end
       end
     end
