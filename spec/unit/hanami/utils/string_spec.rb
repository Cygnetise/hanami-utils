# frozen_string_literal: true

require "hanami/utils/string"

RSpec.describe Hanami::Utils::String do
  describe ".transform" do
    it "applies multiple transformations" do
      input = "hanami/utils"
      actual = Hanami::Utils::String.transform(input, :underscore, :classify)

      expect(input).to  eq("hanami/utils")
      expect(actual).to eq("Hanami::Utils")
      expect(actual).to be_kind_of(::String)
    end

    it "applies multiple transformations with args" do
      input = "hanami/utils/string"
      actual = Hanami::Utils::String.transform(input, [:rsub, %r{/}, "#"])

      expect(input).to  eq("hanami/utils/string")
      expect(actual).to eq("hanami/utils#string")
      expect(actual).to be_kind_of(::String)
    end

    it "applies transformations from proc" do
      input = "Hanami"
      actual = Hanami::Utils::String.transform(input, ->(i) { i.upcase })

      expect(input).to  eq("Hanami")
      expect(actual).to eq("HANAMI")
      expect(actual).to be_kind_of(::String)
    end

    it "applies transformations from ::String" do
      input = "Hanami::Utils::String"
      actual = Hanami::Utils::String.transform(input, :demodulize, :downcase)

      expect(input).to  eq("Hanami::Utils::String")
      expect(actual).to eq("string")
      expect(actual).to be_kind_of(::String)
    end

    it "applies multiple transformations from ::String" do
      input = "Hanami::Utils::String"
      actual = Hanami::Utils::String.transform(input, [:gsub, /[aeiouy]/, "*"], :namespace)

      expect(input).to  eq("Hanami::Utils::String")
      expect(actual).to eq("H*n*m*")
      expect(actual).to be_kind_of(::String)
    end

    it "raises error when try to apply unknown transformation" do
      input = "Sakura"

      expect { Hanami::Utils::String.transform(input, :unknown) }.to raise_error(NoMethodError, %(undefined method `:unknown' for "Sakura":String))
    end

    it "raises error when given proc has arity not equal to 1" do
      input = "Cherry"

      expect do
        Hanami::Utils::String.transform(input, -> { "blossom" })
      end.to raise_error(ArgumentError, /wrong number of arguments (.*1.*0)/)
    end
  end

  describe ".titleize" do
    it "returns an instance of ::String" do
      expect(Hanami::Utils::String.titleize("hanami")).to be_kind_of(::String)
    end

    it "doesn't mutate input" do
      input = "hanami"
      Hanami::Utils::String.titleize(input)

      expect(input).to eq("hanami")
    end

    it "returns an titleized string" do
      expect(Hanami::Utils::String.titleize("hanami")).to eq("Hanami")
      expect(Hanami::Utils::String.titleize(:hanami)).to eq("Hanami")
      expect(Hanami::Utils::String.titleize("HanamiUtils")).to eq("Hanami Utils")
      expect(Hanami::Utils::String.titleize("hanami utils")).to eq("Hanami Utils")
      expect(Hanami::Utils::String.titleize("hanami_utils")).to eq("Hanami Utils")
      expect(Hanami::Utils::String.titleize("hanami-utils")).to eq("Hanami Utils")
      expect(Hanami::Utils::String.titleize("hanami' utils")).to eq("Hanami' Utils")
      expect(Hanami::Utils::String.titleize("hanami’ utils")).to eq("Hanami’ Utils")
      expect(Hanami::Utils::String.titleize("hanami` utils")).to eq("Hanami` Utils")
    end
  end

  describe ".capitalize" do
    it "returns an instance of ::String" do
      expect(Hanami::Utils::String.capitalize("hanami")).to be_kind_of(::String)
    end

    it "doesn't mutate input" do
      input = "hanami"
      Hanami::Utils::String.capitalize(input)

      expect(input).to eq("hanami")
    end

    it "returns an capitalized string" do
      expect(Hanami::Utils::String.capitalize("hanami")).to eq("Hanami")
      expect(Hanami::Utils::String.capitalize(:hanami)).to eq("Hanami")
      expect(Hanami::Utils::String.capitalize("HanamiUtils")).to eq("Hanami utils")
      expect(Hanami::Utils::String.capitalize("hanami utils")).to eq("Hanami utils")
      expect(Hanami::Utils::String.capitalize("hanami_utils")).to eq("Hanami utils")
      expect(Hanami::Utils::String.capitalize("hanami-utils")).to eq("Hanami utils")
      expect(Hanami::Utils::String.capitalize("hanami' utils")).to eq("Hanami' utils")
      expect(Hanami::Utils::String.capitalize("hanami’ utils")).to eq("Hanami’ utils")
      expect(Hanami::Utils::String.capitalize("hanami` utils")).to eq("Hanami` utils")
      expect(Hanami::Utils::String.capitalize("OneTwoThree")).to eq("One two three")
      expect(Hanami::Utils::String.capitalize("one Two three")).to eq("One two three")
      expect(Hanami::Utils::String.capitalize("one_two_three")).to eq("One two three")
      expect(Hanami::Utils::String.capitalize("one-two-three")).to eq("One two three")

      expect(Hanami::Utils::String.capitalize(:HanamiUtils)).to eq("Hanami utils")
      expect(Hanami::Utils::String.capitalize(:'hanami utils')).to eq("Hanami utils")
      expect(Hanami::Utils::String.capitalize(:hanami_utils)).to eq("Hanami utils")
      expect(Hanami::Utils::String.capitalize(:'hanami-utils')).to eq("Hanami utils")
    end
  end

  describe ".classify" do
    it "returns an instance of ::String" do
      expect(Hanami::Utils::String.classify("hanami")).to be_kind_of(::String)
    end

    it "doesn't mutate input" do
      input = "hanami"
      Hanami::Utils::String.classify(input)

      expect(input).to eq("hanami")
    end

    it "returns a classified string" do
      expect(Hanami::Utils::String.classify("hanami")).to eq("Hanami")
      expect(Hanami::Utils::String.classify(:hanami)).to eq("Hanami")
      expect(Hanami::Utils::String.classify("hanami_router")).to eq("HanamiRouter")
      expect(Hanami::Utils::String.classify("hanami-router")).to eq("HanamiRouter")
      expect(Hanami::Utils::String.classify("hanami/router")).to eq("Hanami::Router")
      expect(Hanami::Utils::String.classify("hanami::router")).to eq("Hanami::Router")
      expect(Hanami::Utils::String.classify("hanami::router/base_object")).to eq("Hanami::Router::BaseObject")
      expect(Hanami::Utils::String.classify("AwesomeProject")).to eq("AwesomeProject")
      expect(Hanami::Utils::String.classify("AwesomeProject::Namespace")).to eq("AwesomeProject::Namespace")
    end

    it "returns a classified string from symbol" do
      expect(Hanami::Utils::String.classify(:hanami)).to eq("Hanami")
      expect(Hanami::Utils::String.classify(:hanami_router)).to eq("HanamiRouter")
      expect(Hanami::Utils::String.classify(:'hanami-router')).to eq("HanamiRouter")
      expect(Hanami::Utils::String.classify(:'hanami/router')).to eq("Hanami::Router")
      expect(Hanami::Utils::String.classify(:'hanami::router')).to eq("Hanami::Router")
    end
  end

  describe ".underscore" do
    it "returns an instance of ::String" do
      expect(Hanami::Utils::String.underscore("Hanami")).to be_kind_of(::String)
    end

    it "doesn't mutate input" do
      input = "hanami"
      Hanami::Utils::String.underscore(input)

      expect(input).to eq("hanami")
    end

    it "removes all the upcase characters" do
      string = Hanami::Utils::String.underscore("Hanami")
      expect(string).to eq("hanami")
    end

    it "transforms camel case class names" do
      string = Hanami::Utils::String.underscore("HanamiView")
      expect(string).to eq("hanami_view")
    end

    it "substitutes double colons with path separators" do
      string = Hanami::Utils::String.underscore("Hanami::Utils::String")
      expect(string).to eq("hanami/utils/string")
    end

    it "handles acronyms" do
      string = Hanami::Utils::String.underscore("APIDoc")
      expect(string).to eq("api_doc")
    end

    it "handles numbers" do
      string = Hanami::Utils::String.underscore("Lucky23Action")
      expect(string).to eq("lucky23_action")
    end

    it "handles dashes" do
      string = Hanami::Utils::String.underscore("hanami-utils")
      expect(string).to eq("hanami_utils")
    end

    it "handles spaces" do
      string = Hanami::Utils::String.underscore("Hanami Utils")
      expect(string).to eq("hanami_utils")
    end

    it "handles accented letters" do
      string = Hanami::Utils::String.underscore("è vero")
      expect(string).to eq("è_vero")
    end

    it "handles symbols" do
      string = Hanami::Utils::String.underscore(:'Hanami::Utils')
      expect(string).to eq("hanami/utils")
    end
  end

  describe ".dasherize" do
    it "returns an instance of ::String" do
      expect(Hanami::Utils::String.dasherize("Hanami")).to be_kind_of(::String)
    end

    it "doesn't mutate input" do
      input = "hanami"
      Hanami::Utils::String.dasherize(input)

      expect(input).to eq("hanami")
    end

    it "removes all the upcase characters" do
      string = "Hanami"
      expect(Hanami::Utils::String.dasherize(string)).to eq("hanami")
    end

    it "transforms camel case class names" do
      string = "HanamiView"
      expect(Hanami::Utils::String.dasherize(string)).to eq("hanami-view")
    end

    it "handles acronyms" do
      string = "APIDoc"
      expect(Hanami::Utils::String.dasherize(string)).to eq("api-doc")
    end

    it "handles numbers" do
      string = Hanami::Utils::String.dasherize("Lucky23Action")
      expect(string).to eq("lucky23-action")
    end

    it "handles underscores" do
      string = Hanami::Utils::String.dasherize("hanami_utils")
      expect(string).to eq("hanami-utils")
    end

    it "handles spaces" do
      string = Hanami::Utils::String.dasherize("Hanami Utils")
      expect(string).to eq("hanami-utils")
    end

    it "handles accented letters" do
      string = Hanami::Utils::String.dasherize("è vero")
      expect(string).to eq("è-vero")
    end

    it "handles symbols" do
      string = Hanami::Utils::String.dasherize(:'Hanami Utils')
      expect(string).to eq("hanami-utils")
    end
  end

  describe ".demodulize" do
    it "returns an instance of ::String" do
      expect(Hanami::Utils::String.demodulize("Hanami")).to be_kind_of(::String)
    end

    it "doesn't mutate input" do
      input = "hanami"
      Hanami::Utils::String.demodulize(input)

      expect(input).to eq("hanami")
    end

    it "returns the class name without the namespace" do
      expect(Hanami::Utils::String.demodulize("String")).to eq("String")
      expect(Hanami::Utils::String.demodulize(:String)).to eq("String")
      expect(Hanami::Utils::String.demodulize("Hanami::Utils::String")).to eq("String")
    end
  end

  describe ".namespace" do
    it "returns an instance of ::String" do
      expect(Hanami::Utils::String.namespace("Hanami")).to be_kind_of(::String)
    end

    it "doesn't mutate input" do
      input = "hanami"
      Hanami::Utils::String.namespace(input)

      expect(input).to eq("hanami")
    end

    it "returns the top level module name" do
      expect(Hanami::Utils::String.namespace("String")).to eq("String")
      expect(Hanami::Utils::String.namespace(:String)).to eq("String")
      expect(Hanami::Utils::String.namespace("Hanami::Utils::String")).to eq("Hanami")
    end
  end

<<<<<<< HEAD
  describe ".rsub" do
    it "::String instance" do
      result = Hanami::Utils::String.rsub("authors/books/index", //, "")
=======
  describe '.pluralize' do
    before do
      @singular, @plural = *TEST_PLURALS.to_a.sample
    end

    it 'returns a String instance', silence_deprecations: true do
      result = Hanami::Utils::String.pluralize(@singular)
      expect(result).to be_kind_of(::String)
    end

    it 'accepts a symbol', silence_deprecations: true do
      result = Hanami::Utils::String.pluralize(@singular.to_sym)
      expect(result).to eq(@plural)
    end

    it 'pluralizes string', silence_deprecations: true do
      result = Hanami::Utils::String.pluralize(@singular)
      expect(result).to eq(@plural)
    end

    it "doesn't mutate input", silence_deprecations: true do
      input = @singular
      plural_string = Hanami::Utils::String.pluralize(input)

      expect(input).to eq(@singular)
      expect(plural_string).to eq(@plural)
    end
  end

  describe '.singularize' do
    before do
      @singular, @plural = *TEST_SINGULARS.to_a.sample
    end

    it '::String instance', silence_deprecations: true do
      result = Hanami::Utils::String.singularize(@plural)
      expect(result).to be_kind_of(::String)
    end

    it 'accepts a symbol', silence_deprecations: true do
      result = Hanami::Utils::String.singularize(@plural.to_sym)
      expect(result).to eq(@singular)
    end

    it 'singularizes string', silence_deprecations: true do
      result = Hanami::Utils::String.singularize(@plural)
      expect(result).to eq(@singular)
    end

    it 'singularizes a snake_case string', silence_deprecations: true do
      result = Hanami::Utils::String.singularize('control_exercises')
      expect(result).to eq('control_exercise')
    end

    it "doesn't mutate input", silence_deprecations: true do
      input = @plural
      singular_string = Hanami::Utils::String.singularize(input)

      expect(singular_string).to eq(@singular)
      expect(input).to eq(@plural)
    end
  end

  describe '.rsub' do
    it '::String instance' do
      result = Hanami::Utils::String.rsub('authors/books/index', //, '')
>>>>>>> ae48be9f
      expect(result).to be_kind_of(::String)
    end

    it "doesn't mutate input" do
      input = "hanami"
      Hanami::Utils::String.rsub(input, //, "")

      expect(input).to eq("hanami")
    end

    it "replaces rightmost instance (regexp)" do
      result = Hanami::Utils::String.rsub("authors/books/index", %r{/}, "#")
      expect(result).to eq("authors/books#index")
    end

    it "replaces rightmost instance (string)" do
      result = Hanami::Utils::String.rsub("authors/books/index", "/", "#")
      expect(result).to eq("authors/books#index")
    end

    it "accepts Hanami::Utils::String as replacement", silence_deprecations: true do
      replacement = Hanami::Utils::String.new("#")
      result      = Hanami::Utils::String.rsub("authors/books/index", %r{/}, replacement)

      expect(result).to eq("authors/books#index")
    end

    it "returns the initial string no match" do
      result = Hanami::Utils::String.rsub("index", %r{/}, "#")
      expect(result).to eq("index")
    end

    it "returns accepts a symbol initial string no match" do
      result = Hanami::Utils::String.rsub(:'authors/books/index', %r{/}, "#")
      expect(result).to eq("authors/books#index")
    end
  end

  # INSTANCE LEVEL INTERFACE

  describe "#titleize" do
    it "returns an instance of Hanami::Utils::String", silence_deprecations: true do
      expect(Hanami::Utils::String.new("hanami").titleize).to be_kind_of(Hanami::Utils::String)
    end

    it "does not mutate self", silence_deprecations: true do
      string = Hanami::Utils::String.new("hanami")
      string.titleize
      expect(string).to eq("hanami")
    end

    it "returns an titleized string", silence_deprecations: true do
      expect(Hanami::Utils::String.new("hanami").titleize).to eq("Hanami")
      expect(Hanami::Utils::String.new("HanamiUtils").titleize).to eq("Hanami Utils")
      expect(Hanami::Utils::String.new("hanami utils").titleize).to eq("Hanami Utils")
      expect(Hanami::Utils::String.new("hanami_utils").titleize).to eq("Hanami Utils")
      expect(Hanami::Utils::String.new("hanami-utils").titleize).to eq("Hanami Utils")
      expect(Hanami::Utils::String.new("hanami' utils").titleize).to eq("Hanami' Utils")
      expect(Hanami::Utils::String.new("hanami’ utils").titleize).to eq("Hanami’ Utils")
      expect(Hanami::Utils::String.new("hanami` utils").titleize).to eq("Hanami` Utils")
    end
  end

  describe "#capitalize" do
    it "returns an instance of Hanami::Utils::String", silence_deprecations: true do
      expect(Hanami::Utils::String.new("hanami").capitalize).to be_kind_of(Hanami::Utils::String)
    end

    it "doesn't mutate self", silence_deprecations: true do
      string = Hanami::Utils::String.new("hanami")
      string.capitalize
      expect(string).to eq("hanami")
    end

    it "returns an capitalized string", silence_deprecations: true do
      expect(Hanami::Utils::String.new("hanami").capitalize).to eq("Hanami")
      expect(Hanami::Utils::String.new("HanamiUtils").capitalize).to eq("Hanami utils")
      expect(Hanami::Utils::String.new("hanami utils").capitalize).to eq("Hanami utils")
      expect(Hanami::Utils::String.new("hanami_utils").capitalize).to eq("Hanami utils")
      expect(Hanami::Utils::String.new("hanami-utils").capitalize).to eq("Hanami utils")
      expect(Hanami::Utils::String.new("hanami' utils").capitalize).to eq("Hanami' utils")
      expect(Hanami::Utils::String.new("hanami’ utils").capitalize).to eq("Hanami’ utils")
      expect(Hanami::Utils::String.new("hanami` utils").capitalize).to eq("Hanami` utils")
      expect(Hanami::Utils::String.new("OneTwoThree").capitalize).to eq("One two three")
      expect(Hanami::Utils::String.new("one Two three").capitalize).to eq("One two three")
      expect(Hanami::Utils::String.new("one_two_three").capitalize).to eq("One two three")
      expect(Hanami::Utils::String.new("one-two-three").capitalize).to eq("One two three")

      expect(Hanami::Utils::String.new(:HanamiUtils).capitalize).to eq("Hanami utils")
      expect(Hanami::Utils::String.new(:'hanami utils').capitalize).to eq("Hanami utils")
      expect(Hanami::Utils::String.new(:hanami_utils).capitalize).to eq("Hanami utils")
      expect(Hanami::Utils::String.new(:'hanami-utils').capitalize).to eq("Hanami utils")
    end
  end

  describe "#classify" do
    it "returns an instance of Hanami::Utils::String", silence_deprecations: true do
      expect(Hanami::Utils::String.new("hanami").classify).to be_kind_of(Hanami::Utils::String)
    end

    it "returns a classified string", silence_deprecations: true do
      expect(Hanami::Utils::String.new("hanami").classify).to eq("Hanami")
      expect(Hanami::Utils::String.new("hanami_router").classify).to eq("HanamiRouter")
      expect(Hanami::Utils::String.new("hanami-router").classify).to eq("HanamiRouter")
      expect(Hanami::Utils::String.new("hanami/router").classify).to eq("Hanami::Router")
      expect(Hanami::Utils::String.new("hanami::router").classify).to eq("Hanami::Router")
      expect(Hanami::Utils::String.new("hanami::router/base_object").classify).to eq("Hanami::Router::BaseObject")
      expect(Hanami::Utils::String.new("AwesomeProject").classify).to eq("AwesomeProject")
      expect(Hanami::Utils::String.new("AwesomeProject::Namespace").classify).to eq("AwesomeProject::Namespace")
    end

    it "returns a classified string from symbol", silence_deprecations: true do
      expect(Hanami::Utils::String.new(:hanami).classify).to eq("Hanami")
      expect(Hanami::Utils::String.new(:hanami_router).classify).to eq("HanamiRouter")
      expect(Hanami::Utils::String.new(:'hanami-router').classify).to eq("HanamiRouter")
      expect(Hanami::Utils::String.new(:'hanami/router').classify).to eq("Hanami::Router")
      expect(Hanami::Utils::String.new(:'hanami::router').classify).to eq("Hanami::Router")
    end
  end

  describe "#underscore" do
    it "returns an instance of Hanami::Utils::String", silence_deprecations: true do
      expect(Hanami::Utils::String.new("Hanami").underscore).to be_kind_of(Hanami::Utils::String)
    end

    it "does not mutate itself", silence_deprecations: true do
      string = Hanami::Utils::String.new("Hanami")
      string.underscore
      expect(string).to eq("Hanami")
    end

    it "removes all the upcase characters", silence_deprecations: true do
      string = Hanami::Utils::String.new("Hanami")
      expect(string.underscore).to eq("hanami")
    end

    it "transforms camel case class names", silence_deprecations: true do
      string = Hanami::Utils::String.new("HanamiView")
      expect(string.underscore).to eq("hanami_view")
    end

    it "substitutes double colons with path separators", silence_deprecations: true do
      string = Hanami::Utils::String.new("Hanami::Utils::String")
      expect(string.underscore).to eq("hanami/utils/string")
    end

    it "handles acronyms", silence_deprecations: true do
      string = Hanami::Utils::String.new("APIDoc")
      expect(string.underscore).to eq("api_doc")
    end

    it "handles numbers", silence_deprecations: true do
      string = Hanami::Utils::String.new("Lucky23Action")
      expect(string.underscore).to eq("lucky23_action")
    end

    it "handles dashes", silence_deprecations: true do
      string = Hanami::Utils::String.new("hanami-utils")
      expect(string.underscore).to eq("hanami_utils")
    end

    it "handles spaces", silence_deprecations: true do
      string = Hanami::Utils::String.new("Hanami Utils")
      expect(string.underscore).to eq("hanami_utils")
    end

    it "handles accented letters", silence_deprecations: true do
      string = Hanami::Utils::String.new("è vero")
      expect(string.underscore).to eq("è_vero")
    end
  end

  describe "#dasherize" do
    it "returns an instance of Hanami::Utils::String", silence_deprecations: true do
      expect(Hanami::Utils::String.new("Hanami").dasherize).to be_kind_of(Hanami::Utils::String)
    end

    it "does not mutate itself", silence_deprecations: true do
      string = Hanami::Utils::String.new("Hanami")
      string.dasherize
      expect(string).to eq("Hanami")
    end

    it "removes all the upcase characters", silence_deprecations: true do
      string = Hanami::Utils::String.new("Hanami")
      expect(string.dasherize).to eq("hanami")
    end

    it "transforms camel case class names", silence_deprecations: true do
      string = Hanami::Utils::String.new("HanamiView")
      expect(string.dasherize).to eq("hanami-view")
    end

    it "handles acronyms", silence_deprecations: true do
      string = Hanami::Utils::String.new("APIDoc")
      expect(string.dasherize).to eq("api-doc")
    end

    it "handles numbers", silence_deprecations: true do
      string = Hanami::Utils::String.new("Lucky23Action")
      expect(string.dasherize).to eq("lucky23-action")
    end

    it "handles underscores", silence_deprecations: true do
      string = Hanami::Utils::String.new("hanami_utils")
      expect(string.dasherize).to eq("hanami-utils")
    end

    it "handles spaces", silence_deprecations: true do
      string = Hanami::Utils::String.new("Hanami Utils")
      expect(string.dasherize).to eq("hanami-utils")
    end

    it "handles accented letters", silence_deprecations: true do
      string = Hanami::Utils::String.new("è vero")
      expect(string.dasherize).to eq("è-vero")
    end
  end

  describe "#demodulize" do
    it "returns an instance of Hanami::Utils::String", silence_deprecations: true do
      expect(Hanami::Utils::String.new("Hanami").demodulize).to be_kind_of(Hanami::Utils::String)
    end

    it "returns the class name without the namespace", silence_deprecations: true do
      expect(Hanami::Utils::String.new("String").demodulize).to eq("String")
      expect(Hanami::Utils::String.new("Hanami::Utils::String").demodulize).to eq("String")
    end
  end

  describe "#namespace" do
    it "returns an instance of Hanami::Utils::String", silence_deprecations: true do
      expect(Hanami::Utils::String.new("Hanami").namespace).to be_kind_of(Hanami::Utils::String)
    end

    it "returns the top level module name", silence_deprecations: true do
      expect(Hanami::Utils::String.new("String").namespace).to eq("String")
      expect(Hanami::Utils::String.new("Hanami::Utils::String").namespace).to eq("Hanami")
    end
  end

  describe "#tokenize" do
    before do
      @logger = []
    end

    it "returns an instance of Hanami::Utils::String", silence_deprecations: true do
      string = Hanami::Utils::String.new("Hanami::(Utils|App)")
      string.tokenize do |token|
        @logger.push token
      end

      expect(@logger).to all(be_kind_of(Hanami::Utils::String))
    end

    it "calls the given block for each token occurrence", silence_deprecations: true do
      string = Hanami::Utils::String.new("Hanami::(Utils|App)")
      string.tokenize do |token|
        @logger.push token
      end

      expect(@logger).to eq(["Hanami::Utils", "Hanami::App"])
    end

    it "guarantees the block to be called even when the token conditions are not met", silence_deprecations: true do
      string = Hanami::Utils::String.new("Hanami")
      string.tokenize do |token|
        @logger.push token
      end

      expect(@logger).to eq(["Hanami"])
    end

    it "returns nil", silence_deprecations: true do
      result = Hanami::Utils::String.new("Hanami::(Utils|App)").tokenize {}
      expect(result).to be_nil
    end
  end

<<<<<<< HEAD
  describe "#rsub" do
    it "returns a Hanami::Utils::String instance", silence_deprecations: true do
      result = Hanami::Utils::String.new("authors/books/index").rsub(//, "")
=======
  describe '#pluralize' do
    before do
      @singular, @plural = *TEST_PLURALS.to_a.sample
    end

    it 'returns a Hanami::Utils::String instance', silence_deprecations: true do
      result = Hanami::Utils::String.new(@singular).pluralize
      expect(result).to be_kind_of(Hanami::Utils::String)
    end

    it 'pluralizes string', silence_deprecations: true do
      result = Hanami::Utils::String.new(@singular).pluralize
      expect(result).to eq(@plural)
    end

    it 'pluralizes a snake_case string', silence_deprecations: true do
      result = Hanami::Utils::String.new('control_exercise').pluralize
      expect(result).to eq('control_exercises')
    end

    it 'does not modify the original string', silence_deprecations: true do
      string = Hanami::Utils::String.new(@singular)

      expect(string.pluralize).to eq(@plural)
      expect(string).to eq(@singular)
    end
  end

  describe '#singularize' do
    before do
      @singular, @plural = *TEST_SINGULARS.to_a.sample
    end

    it 'returns a Hanami::Utils::String instance', silence_deprecations: true do
      result = Hanami::Utils::String.new(@plural).singularize
      expect(result).to be_kind_of(Hanami::Utils::String)
    end

    it 'singularizes string', silence_deprecations: true do
      result = Hanami::Utils::String.new(@plural).singularize
      expect(result).to eq(@singular)
    end

    it 'does not modify the original string', silence_deprecations: true do
      string = Hanami::Utils::String.new(@plural)

      expect(string.singularize).to eq(@singular)
      expect(string).to eq(@plural)
    end
  end

  describe '#rsub' do
    it 'returns a Hanami::Utils::String instance', silence_deprecations: true do
      result = Hanami::Utils::String.new('authors/books/index').rsub(//, '')
>>>>>>> ae48be9f
      expect(result).to be_kind_of(Hanami::Utils::String)
    end

    it "does not mutate original string", silence_deprecations: true do
      string = Hanami::Utils::String.new("authors/books/index")
      string.rsub(%r{/}, "#")

      expect(string).to eq("authors/books/index")
    end

    it "replaces rightmost instance (regexp)", silence_deprecations: true do
      result = Hanami::Utils::String.new("authors/books/index").rsub(%r{/}, "#")
      expect(result).to eq("authors/books#index")
    end

    it "replaces rightmost instance (string)", silence_deprecations: true do
      result = Hanami::Utils::String.new("authors/books/index").rsub("/", "#")
      expect(result).to eq("authors/books#index")
    end

    it "accepts Hanami::Utils::String as replacement", silence_deprecations: true do
      replacement = Hanami::Utils::String.new("#")
      result      = Hanami::Utils::String.new("authors/books/index").rsub(%r{/}, replacement)

      expect(result).to eq("authors/books#index")
    end

    it "returns the initial string no match", silence_deprecations: true do
      result = Hanami::Utils::String.new("index").rsub(%r{/}, "#")
      expect(result).to eq("index")
    end
  end

  describe "string interface" do
    it "responds to ::String methods and returns a new Hanami::Utils::String", silence_deprecations: true do
      string = Hanami::Utils::String.new("Hanami\n").chomp
      expect(string).to eq("Hanami")
      expect(string).to be_kind_of Hanami::Utils::String
    end

    it "responds to ::String methods and only returns a new Hanami::Utils::String when the return value is a string", silence_deprecations: true do
      string = Hanami::Utils::String.new("abcdef")
      expect(string.casecmp("abcde")).to eq(1)
    end

    it "responds to whatever ::String responds to", silence_deprecations: true do
      string = Hanami::Utils::String.new("abcdef")

      expect(string).to respond_to :reverse
      expect(string).not_to respond_to :unknown_method
    end

    describe "equality" do
      it "has a working equality", silence_deprecations: true do
        string = Hanami::Utils::String.new("hanami")
        other  = Hanami::Utils::String.new("hanami")

        expect(string.==(other)).to be_truthy
      end

      it "has a working equality with raw strings", silence_deprecations: true do
        string = Hanami::Utils::String.new("hanami")
        expect(string.==("hanami")).to be_truthy
      end
    end

    describe "case equality" do
      it "has a working case equality", silence_deprecations: true do
        string = Hanami::Utils::String.new("hanami")
        other  = Hanami::Utils::String.new("hanami")
        expect(string.===(other)).to be_truthy # rubocop:disable Style/CaseEquality
      end

      it "has a working case equality with raw strings", silence_deprecations: true do
        string = Hanami::Utils::String.new("hanami")
        expect(string.===("hanami")).to be_truthy # rubocop:disable Style/CaseEquality
      end
    end

    describe "value equality" do
      it "has a working value equality", silence_deprecations: true do
        string = Hanami::Utils::String.new("hanami")
        other  = Hanami::Utils::String.new("hanami")
        expect(string).to eql(other)
      end

      it "has a working value equality with raw strings", silence_deprecations: true do
        string = Hanami::Utils::String.new("hanami")
        expect(string).to eql("hanami")
      end
    end

    describe "identity equality" do
      it "has a working identity equality", silence_deprecations: true do
        string = Hanami::Utils::String.new("hanami")
        expect(string).to equal(string)
      end

      it "has a working identity equality with raw strings", silence_deprecations: true do
        string = Hanami::Utils::String.new("hanami")
        expect(string).not_to equal("hanami")
      end
    end

    describe "#hash" do
      it "returns the same hash result of ::String", silence_deprecations: true do
        expected = "hello".hash
        actual   = Hanami::Utils::String.new("hello").hash

        expect(actual).to eq(expected)
      end
    end
  end

  describe "unknown method" do
    it "raises error", silence_deprecations: true do
      expect { Hanami::Utils::String.new("one").yay! }
        .to raise_error(NoMethodError, %(undefined method `yay!' for "one":Hanami::Utils::String))
    end

    # See: https://github.com/hanami/utils/issues/48
    it "returns the correct object when a NoMethodError is raised", silence_deprecations: true do
      string            = Hanami::Utils::String.new("/path/to/something")
      exception_message = %(undefined method `boom' for "/":String)

      expect { string.gsub(%r{/}, &:boom) }
        .to raise_error(NoMethodError, exception_message)
    end
  end
end<|MERGE_RESOLUTION|>--- conflicted
+++ resolved
@@ -305,78 +305,10 @@
     end
   end
 
-<<<<<<< HEAD
   describe ".rsub" do
     it "::String instance" do
       result = Hanami::Utils::String.rsub("authors/books/index", //, "")
-=======
-  describe '.pluralize' do
-    before do
-      @singular, @plural = *TEST_PLURALS.to_a.sample
-    end
-
-    it 'returns a String instance', silence_deprecations: true do
-      result = Hanami::Utils::String.pluralize(@singular)
-      expect(result).to be_kind_of(::String)
-    end
-
-    it 'accepts a symbol', silence_deprecations: true do
-      result = Hanami::Utils::String.pluralize(@singular.to_sym)
-      expect(result).to eq(@plural)
-    end
-
-    it 'pluralizes string', silence_deprecations: true do
-      result = Hanami::Utils::String.pluralize(@singular)
-      expect(result).to eq(@plural)
-    end
-
-    it "doesn't mutate input", silence_deprecations: true do
-      input = @singular
-      plural_string = Hanami::Utils::String.pluralize(input)
-
-      expect(input).to eq(@singular)
-      expect(plural_string).to eq(@plural)
-    end
-  end
-
-  describe '.singularize' do
-    before do
-      @singular, @plural = *TEST_SINGULARS.to_a.sample
-    end
-
-    it '::String instance', silence_deprecations: true do
-      result = Hanami::Utils::String.singularize(@plural)
-      expect(result).to be_kind_of(::String)
-    end
-
-    it 'accepts a symbol', silence_deprecations: true do
-      result = Hanami::Utils::String.singularize(@plural.to_sym)
-      expect(result).to eq(@singular)
-    end
-
-    it 'singularizes string', silence_deprecations: true do
-      result = Hanami::Utils::String.singularize(@plural)
-      expect(result).to eq(@singular)
-    end
-
-    it 'singularizes a snake_case string', silence_deprecations: true do
-      result = Hanami::Utils::String.singularize('control_exercises')
-      expect(result).to eq('control_exercise')
-    end
-
-    it "doesn't mutate input", silence_deprecations: true do
-      input = @plural
-      singular_string = Hanami::Utils::String.singularize(input)
-
-      expect(singular_string).to eq(@singular)
-      expect(input).to eq(@plural)
-    end
-  end
-
-  describe '.rsub' do
-    it '::String instance' do
-      result = Hanami::Utils::String.rsub('authors/books/index', //, '')
->>>>>>> ae48be9f
+
       expect(result).to be_kind_of(::String)
     end
 
@@ -656,66 +588,9 @@
     end
   end
 
-<<<<<<< HEAD
   describe "#rsub" do
     it "returns a Hanami::Utils::String instance", silence_deprecations: true do
       result = Hanami::Utils::String.new("authors/books/index").rsub(//, "")
-=======
-  describe '#pluralize' do
-    before do
-      @singular, @plural = *TEST_PLURALS.to_a.sample
-    end
-
-    it 'returns a Hanami::Utils::String instance', silence_deprecations: true do
-      result = Hanami::Utils::String.new(@singular).pluralize
-      expect(result).to be_kind_of(Hanami::Utils::String)
-    end
-
-    it 'pluralizes string', silence_deprecations: true do
-      result = Hanami::Utils::String.new(@singular).pluralize
-      expect(result).to eq(@plural)
-    end
-
-    it 'pluralizes a snake_case string', silence_deprecations: true do
-      result = Hanami::Utils::String.new('control_exercise').pluralize
-      expect(result).to eq('control_exercises')
-    end
-
-    it 'does not modify the original string', silence_deprecations: true do
-      string = Hanami::Utils::String.new(@singular)
-
-      expect(string.pluralize).to eq(@plural)
-      expect(string).to eq(@singular)
-    end
-  end
-
-  describe '#singularize' do
-    before do
-      @singular, @plural = *TEST_SINGULARS.to_a.sample
-    end
-
-    it 'returns a Hanami::Utils::String instance', silence_deprecations: true do
-      result = Hanami::Utils::String.new(@plural).singularize
-      expect(result).to be_kind_of(Hanami::Utils::String)
-    end
-
-    it 'singularizes string', silence_deprecations: true do
-      result = Hanami::Utils::String.new(@plural).singularize
-      expect(result).to eq(@singular)
-    end
-
-    it 'does not modify the original string', silence_deprecations: true do
-      string = Hanami::Utils::String.new(@plural)
-
-      expect(string.singularize).to eq(@singular)
-      expect(string).to eq(@plural)
-    end
-  end
-
-  describe '#rsub' do
-    it 'returns a Hanami::Utils::String instance', silence_deprecations: true do
-      result = Hanami::Utils::String.new('authors/books/index').rsub(//, '')
->>>>>>> ae48be9f
       expect(result).to be_kind_of(Hanami::Utils::String)
     end
 
