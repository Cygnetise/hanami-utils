# frozen_string_literal: true

require "hanami/interactor"

class LegacyInteractorWithoutInitialize
  include Hanami::Interactor

  def call
  end
end

class InteractorWithoutInitialize
  include Hanami::Interactor

  def call(*)
  end
end

class InteractorWithoutCall
  include Hanami::Interactor
end

class InteractorWithMethodAdded
  module MethodAdded; end

  module WatchMethods
    def method_added(method_name)
      super
      include MethodAdded if method_name == :call
    end
  end

  include Hanami::Interactor
  extend WatchMethods

  def call(*)
  end
end

class User
  def initialize(attributes = {})
    @attributes = attributes
  end

  def name
    @attributes.fetch(:name, nil)
  end

  def name=(value)
    @attributes[:name] = value
  end

  def persist!
    raise if name.nil?
  end

  def to_hash
    {name: name}
  end
end

class LegacySignup
  include Hanami::Interactor
  expose :user, :params

  def initialize(params)
    @params  = params
    @user    = User.new(params)
    @__foo   = 23
  end

  def call
    @user.persist!
  rescue
    fail!
  end

  private

  def valid?
    !@params[:force_failure]
  end
end

class Signup
  include Hanami::Interactor
  expose :user, :params

  def initialize(force_failure: false)
    @force_failure = force_failure
  end

  def call(**params)
    @params = params
    @user = User.new(params)
    @user.persist!
  rescue
    fail!
  end

  private

  def valid?(*)
    !@force_failure
  end
end

class ComplexCall
  include Hanami::Interactor
  expose :args, :kwargs

  def call(*args, **kwargs)
    @args = args
    @kwargs = kwargs
  end
end

class CallWithoutKwargs
  include Hanami::Interactor
  expose :args

  def call(*args)
    @args = args
  end
end

class LegacyErrorInteractor
  include Hanami::Interactor
  expose :operations

  def initialize
    @operations = []
  end

  def call
    prepare!
    persist!
    log!
  end

  private

  def prepare!
    @operations << __method__
    error "There was an error while preparing data."
  end

  def persist!
    @operations << __method__
    error "There was an error while persisting data."
  end

  def log!
    @operations << __method__
  end
end

class ErrorInteractor
  include Hanami::Interactor
  expose :operations

  def call(*)
    @operations = []
    prepare!
    persist!
    log!
  end

  private

  def prepare!
    @operations << __method__
    error "There was an error while preparing data."
  end

  def persist!
    @operations << __method__
    error "There was an error while persisting data."
  end

  def log!
    @operations << __method__
  end
end

class LegacyErrorBangInteractor
  include Hanami::Interactor
  expose :operations

  def initialize
    @operations = []
  end

  def call
    persist!
    sync!
  end

  private

  def persist!
    @operations << __method__
    error! "There was an error while persisting data."
  end

  def sync!
    @operations << __method__
    error "There was an error while syncing data."
  end
end

class ErrorBangInteractor
  include Hanami::Interactor
  expose :operations

  def call(*)
    @operations = []
    persist!
    sync!
  end

  private

  def persist!
    @operations << __method__
    error! "There was an error while persisting data."
  end

  def sync!
    @operations << __method__
    error "There was an error while syncing data."
  end
end

class LegacyPublishVideo
  include Hanami::Interactor

  def call
  end

  def valid?
    owns?
  end

  private

  def owns?
    # fake failed ownership check
    error("You're not owner of this video")
  end
end

class PublishVideo
  include Hanami::Interactor
  expose :video_name

  def call(*)
    @video_name = "H2G2"
  end

  def valid?(*)
    owns?
  end

  private

  def owns?
    # fake failed ownership check
    error("You're not owner of this video")
  end
end

class LegacyCreateUser
  include Hanami::Interactor
  expose :user

  def initialize(params)
    @user = User.new(params)
  end

  def call
    persist
  end

  private

  def persist
    @user.persist!
  end
end

class CreateUser
  include Hanami::Interactor
  expose :user

  def call(**params)
    build_user(params)
    persist
  end

  private

  def build_user(params)
    @user = User.new(params)
  end

  def persist
    @user.persist!
  end
end

class LegacyUpdateUser < LegacyCreateUser
  def initialize(_user, params)
    super(params)
    @user.name = params.fetch(:name)
  end
end

class UpdateUser < CreateUser
  def build_user(user:, **params)
    @user = user
    @user.name = params.fetch(:name)
  end
end

RSpec.describe Hanami::Interactor do
  describe "interactor interface" do
    it "includes the correct interface" do
      expect(LegacySignup.ancestors).to include(Hanami::Interactor::LegacyInterface)
      expect(Signup.ancestors).to include(Hanami::Interactor::Interface)
    end

    it "does not include the other interface" do
      expect(LegacySignup.ancestors).not_to include(Hanami::Interactor::Interface)
      expect(Signup.ancestors).not_to include(Hanami::Interactor::LegacyInterface)
    end

    it "raises error when #call isn't implemented" do
      expect { InteractorWithoutCall.new.call }.to raise_error NoMethodError
    end

    it "lets .method_added open to overrides" do
      expect(InteractorWithMethodAdded.ancestors).to include(InteractorWithMethodAdded::MethodAdded)
    end
  end

  describe "legacy interface" do
    describe "#initialize" do
      it "works when it isn't overridden" do
        LegacyInteractorWithoutInitialize.new
      end

      it "allows to override it" do
        LegacySignup.new({})
      end
    end

    describe "#call" do
      it "returns a result" do
        result = LegacySignup.new(name: "Luca").call
        expect(result.class).to eq Hanami::Interactor::Result
      end

      it "is successful by default" do
        result = LegacySignup.new(name: "Luca").call
        expect(result).to be_successful
      end

      it "returns the payload" do
        result = LegacySignup.new(name: "Luca").call

        expect(result.user.name).to eq "Luca"
        expect(result.params).to eq(name: "Luca")
      end

      it "doesn't include private ivars" do
        result = LegacySignup.new(name: "Luca").call

        expect { result.__foo }.to raise_error NoMethodError
      end

      it "exposes a convenient API for handling failures" do
        result = LegacySignup.new({}).call
        expect(result).to be_failure
      end

      it "doesn't invoke it if the preconditions are failing" do
        result = LegacySignup.new(force_failure: true).call
        expect(result).to be_failure
      end

      describe "inheritance" do
        it "is successful for super class" do
          result = LegacyCreateUser.new(name: "L").call

          expect(result).to be_successful
          expect(result.user.name).to eq "L"
        end

        it "is successful for sub class" do
          user   = User.new(name: "L")
          result = LegacyUpdateUser.new(user, name: "MG").call

          expect(result).to be_successful
          expect(result.user.name).to eq "MG"
        end
      end
    end

    describe "#error" do
      it "isn't successful" do
        result = LegacyErrorInteractor.new.call
        expect(result).to be_failure
      end

      it "accumulates errors" do
        result = LegacyErrorInteractor.new.call
        expect(result.errors).to eq [
          "There was an error while preparing data.",
          "There was an error while persisting data."
        ]
      end

      it "doesn't interrupt the flow" do
        result = LegacyErrorInteractor.new.call
        expect(result.operations).to eq %i[prepare! persist! log!]
      end

      # See https://github.com/hanami/utils/issues/69
      it "returns false as control flow for caller" do
        interactor = LegacyPublishVideo.new
        expect(interactor).not_to be_valid
      end
    end

    describe "#error!" do
      it "isn't successful" do
        result = LegacyErrorBangInteractor.new.call
        expect(result).to be_failure
      end

      it "stops at the first error" do
        result = LegacyErrorBangInteractor.new.call
        expect(result.errors).to eq [
          "There was an error while persisting data."
        ]
      end

      it "interrupts the flow" do
        result = LegacyErrorBangInteractor.new.call
        expect(result.operations).to eq [:persist!]
      end
    end
  end

  describe "new interface" do
    describe "#initialize" do
      it "works when it isn't overridden" do
        InteractorWithoutInitialize.new.call
      end

      it "allows to override it" do
        Signup.new.call
      end
    end

    describe "#call" do
      it "returns a result" do
        result = Signup.new.call(name: "Luca")
        expect(result.class).to eq Hanami::Interactor::Result
      end

      it "is successful by default" do
        result = Signup.new.call(name: "Luca")
        expect(result).to be_successful
      end

      it "returns the payload" do
        result = Signup.new.call(name: "Luca")

        expect(result.user.name).to eq "Luca"
        expect(result.params).to eq(name: "Luca")
      end

      it "doesn't include private ivars" do
        result = Signup.new.call(name: "Luca")

        expect { result.force_failure }.to raise_error NoMethodError
      end

      it "exposes a convenient API for handling failures" do
        result = Signup.new.call
        expect(result).to be_failure
      end

      it "doesn't invoke it if the preconditions are failing" do
        result = Signup.new(force_failure: true).call
        expect(result).to be_failure
      end

      it "raises error when #call isn't implemented" do
        expect { InteractorWithoutCall.new.call }.to raise_error NoMethodError
      end

      it "handles args and kwargs" do
        result = ComplexCall.new.call("foo", "bar", baz: "baz", buzz: "buzz")
        expect(result.args).to eql(%w[foo bar])
        expect(result.kwargs).to eql(Hash[baz: "baz", buzz: "buzz"])
      end

      it "handles args without kwargs" do
        result = CallWithoutKwargs.new.call("foo", "bar")
        expect(result.args).to eql(%w[foo bar])
      end

      it "handles kwargs without args" do
        result = ComplexCall.new.call(baz: "baz", buzz: "buzz")
        expect(result.args).to eql(Array[])
        expect(result.kwargs).to eql(Hash[baz: "baz", buzz: "buzz"])
      end

      it "handles args with to_hash method" do
        user = User.new(name: "Luca")
        result = CallWithoutKwargs.new.call(user)
        expect(result.args).to eql(Array[user])
      end

      describe "inheritance" do
        it "is successful for super class" do
          result = CreateUser.new.call(name: "L")

          expect(result).to be_successful
          expect(result.user.name).to eq "L"
        end

        it "is successful for sub class" do
          user   = User.new(name: "L")
          result = UpdateUser.new.call(user: user, name: "MG")

          expect(result).to be_successful
          expect(result.user.name).to eq "MG"
        end
      end
    end

    describe "#error" do
      it "isn't successful" do
        result = ErrorInteractor.new.call
        expect(result).to be_failure
      end

      it "accumulates errors" do
        result = ErrorInteractor.new.call
        expect(result.errors).to eq [
          "There was an error while preparing data.",
          "There was an error while persisting data."
        ]
      end

      it "doesn't interrupt the flow" do
        result = ErrorInteractor.new.call
        expect(result.operations).to eq %i[prepare! persist! log!]
      end

      # See https://github.com/hanami/utils/issues/69
      it "returns false as control flow for caller" do
        result = PublishVideo.new.call
        expect(result).not_to be_successful
        expect(result.video_name).to be_nil
      end
    end

    describe "#error!" do
      it "isn't successful" do
        result = ErrorBangInteractor.new.call
        expect(result).to be_failure
      end

      it "stops at the first error" do
        result = ErrorBangInteractor.new.call
        expect(result.errors).to eq [
          "There was an error while persisting data."
        ]
      end

      it "interrupts the flow" do
        result = ErrorBangInteractor.new.call
        expect(result.operations).to eq [:persist!]
      end
    end
  end
end

RSpec.describe Hanami::Interactor::Result do
  describe "#initialize" do
    it "allows to skip payload" do
      Hanami::Interactor::Result.new
    end

    it "accepts a payload" do
      result = Hanami::Interactor::Result.new(foo: "bar")
      expect(result.foo).to eq "bar"
    end
  end

  describe "#successful?" do
    it "is successful by default" do
      result = Hanami::Interactor::Result.new
      expect(result).to be_successful
    end

    describe "when it has errors" do
      it "isn't successful" do
        result = Hanami::Interactor::Result.new
        result.add_error "There was a problem"
        expect(result).to be_failure
      end
    end
  end

  describe "#fail!" do
    it "causes a failure" do
      result = Hanami::Interactor::Result.new
      result.fail!

      expect(result).to be_failure
    end
  end

  describe "#prepare!" do
    it "merges the current payload" do
      result = Hanami::Interactor::Result.new(foo: "bar")
      result.prepare!(foo: 23)

      expect(result.foo).to eq 23
    end

    it "returns self" do
      result = Hanami::Interactor::Result.new(foo: "bar")
      returning = result.prepare!(foo: 23)

      expect(returning).to eq result
    end
  end

  describe "#errors" do
    it "empty by default" do
      result = Hanami::Interactor::Result.new
      expect(result.errors).to be_empty
    end

    it "returns all the errors" do
      result = Hanami::Interactor::Result.new
      result.add_error ["Error 1", "Error 2"]

      expect(result.errors).to eq ["Error 1", "Error 2"]
    end

    it "prevents information escape" do
      result = Hanami::Interactor::Result.new
      result.add_error ["Error 1", "Error 2"]

      result.errors.clear

      expect(result.errors).to eq ["Error 1", "Error 2"]
    end
  end

  describe "#error" do
    it "nil by default" do
      result = Hanami::Interactor::Result.new
      expect(result.error).to be_nil
    end

    it "returns only the first error" do
      result = Hanami::Interactor::Result.new
      result.add_error ["Error 1", "Error 2"]

      expect(result.error).to eq "Error 1"
    end
  end

  describe "#respond_to?" do
    it "returns true for concrete methods" do
      result = Hanami::Interactor::Result.new

      expect(result).to respond_to(:successful?)
      expect(result).to respond_to("successful?")

      expect(result).to respond_to(:failure?)
      expect(result).to respond_to("failure?")
    end

    it "returns true for methods derived from payload" do
      result = Hanami::Interactor::Result.new(foo: 1)

      expect(result).to respond_to(:foo)
      expect(result).to respond_to("foo")
    end

    it "returns true for methods derived from merged payload" do
      result = Hanami::Interactor::Result.new
      result.prepare!(bar: 2)

      expect(result).to respond_to(:bar)
      expect(result).to respond_to("bar")
    end
  end

  describe "#inspect" do
    let(:result) { Hanami::Interactor::Result.new(id: 23, user: User.new) }

    it "reports the class name and the object_id" do
      expect(result.inspect).to match %(#<Hanami::Interactor::Result)
    end

    it "reports the object_id" do
      object_id = format("%x", (result.__id__ << 1))
      expect(result.inspect).to match object_id
    end

    it "reports @success" do
      expect(result.inspect).to match %(@success=true)
    end

    it "reports @payload" do
      expect(result.inspect).to match %(@payload={:id=>23, :user=>#<User:)
    end
  end

  describe "payload" do
    it "returns all the values passed in the payload" do
      result = Hanami::Interactor::Result.new(a: 1, b: 2)
      expect(result.a).to eq 1
      expect(result.b).to eq 2
    end

    it "returns hash values passed in the payload" do
<<<<<<< HEAD
      result = Hanami::Interactor::Result.new(a: { 100 => 3 })
=======
      result = Hanami::Interactor::Result.new(a: {100 => 3})
>>>>>>> 1c5d15b7
      expect(result.a).to eq(100 => 3)
    end

    it "returns all the values after a merge" do
      result = Hanami::Interactor::Result.new(a: 1, b: 2)
      result.prepare!(a: 23, c: 3)

      expect(result.a).to eq 23
      expect(result.b).to eq 2
      expect(result.c).to eq 3
    end

    it "doesn't ignore forwarded messages" do
<<<<<<< HEAD
      result = Hanami::Interactor::Result.new(params: { name: "Luca" })
=======
      result = Hanami::Interactor::Result.new(params: {name: "Luca"})
>>>>>>> 1c5d15b7
      expect(result.params[:name]).to eq "Luca"
    end

    it "raises an error when unknown message is passed" do
      result = Hanami::Interactor::Result.new
      expect { result.unknown }.to raise_error NoMethodError
    end

    it "raises an error when unknown message is passed with args" do
      result = Hanami::Interactor::Result.new
      expect { result.unknown(:foo) }.to raise_error NoMethodError
    end
  end
end<|MERGE_RESOLUTION|>--- conflicted
+++ resolved
@@ -736,11 +736,7 @@
     end
 
     it "returns hash values passed in the payload" do
-<<<<<<< HEAD
       result = Hanami::Interactor::Result.new(a: { 100 => 3 })
-=======
-      result = Hanami::Interactor::Result.new(a: {100 => 3})
->>>>>>> 1c5d15b7
       expect(result.a).to eq(100 => 3)
     end
 
@@ -754,11 +750,7 @@
     end
 
     it "doesn't ignore forwarded messages" do
-<<<<<<< HEAD
       result = Hanami::Interactor::Result.new(params: { name: "Luca" })
-=======
-      result = Hanami::Interactor::Result.new(params: {name: "Luca"})
->>>>>>> 1c5d15b7
       expect(result.params[:name]).to eq "Luca"
     end
 
