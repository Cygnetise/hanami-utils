--- conflicted
+++ resolved
@@ -475,36 +475,20 @@
         expect(output).to eq %([hanami] [INFO] [2017-01-15 16:00:23 +0100] foo="bar"\n)
       end
 
-<<<<<<< HEAD
       it "has key=value format for error messages" do
-        exception = nil
+        exc = nil
         output = with_captured_stdout do
           class TestLogger < Hanami::Logger; end
           begin
             raise StandardError.new("foo")
-          rescue => e # rubocop:disable Naming/RescuedExceptionsVariableName
-            exception = e
-=======
-      it 'has key=value format for error messages' do
-        exc = nil
-        output = with_captured_stdout do
-          class TestLogger < Hanami::Logger; end
-          begin
-            raise StandardError.new('foo')
           rescue => exception
             exc = exception
->>>>>>> 76e36aea
           end
           TestLogger.new.error(exc)
         end
         expectation = "[hanami] [ERROR] [2017-01-15 16:00:23 +0100] StandardError: foo\n"
-<<<<<<< HEAD
-        exception.backtrace.each do |line|
+        exc.backtrace.each do |line|
           expectation += "from #{line}\n"
-=======
-        exc.backtrace.each do |line|
-          expectation << "from #{line}\n"
->>>>>>> 76e36aea
         end
         expect(output).to eq expectation
       end
