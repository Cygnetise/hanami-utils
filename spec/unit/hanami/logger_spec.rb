--- conflicted
+++ resolved
@@ -1,15 +1,9 @@
-<<<<<<< HEAD
 # frozen_string_literal: true
 
 require "hanami/logger"
 require "rbconfig"
 require "securerandom"
-=======
-require 'hanami/logger'
-require 'rbconfig'
-require 'securerandom'
-require 'tempfile'
->>>>>>> ae48be9f
+require "tempfile"
 
 RSpec.describe Hanami::Logger do
   before do
@@ -677,13 +671,13 @@
       expect(output).to eql(Hash[user: Hash[name: "foo", password: "[FILTERED]"], password: "foo"])
     end
 
-    context 'when input has Tempfile' do
-      it 'filters with out errors with closed stream' do
-        tempfile = Tempfile.new('filter_test')
+    context "when input has Tempfile" do
+      it "filters with out errors with closed stream" do
+        tempfile = Tempfile.new("filter_test")
         tempfile.close!
-        input = Hash[password: 'password', file: tempfile]
+        input = Hash[password: "password", file: tempfile]
         output = described_class.new(%i[password file]).call(input)
-        expect(output).to eql(Hash[password: '[FILTERED]', file: '[FILTERED]'])
+        expect(output).to eql(Hash[password: "[FILTERED]", file: "[FILTERED]"])
       end
     end
   end
