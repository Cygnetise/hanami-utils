# Please keep AllCops, Bundler, Style, Metrics groups and then order cops
# alphabetically
inherit_from:
<<<<<<< HEAD
  - https://raw.githubusercontent.com/hanami/devtools/master/.rubocop-unstable.yml
Naming/HeredocDelimiterNaming:
  Exclude:
    - "spec/**/*"
Naming/MethodName:
  Exclude:
    - "lib/hanami/utils/kernel.rb"
Layout/HashAlignment:
  Enabled: false
=======
  - https://raw.githubusercontent.com/hanami/devtools/master/.rubocop.yml
>>>>>>> c9a46768
Layout/LineLength:
  Exclude:
    - "lib/hanami/utils/escape.rb"
    - "spec/**/*"
Style/CommentedKeyword:
  Exclude:
    - "spec/**/*"
Style/MethodMissingSuper:
  Enabled: false<|MERGE_RESOLUTION|>--- conflicted
+++ resolved
@@ -1,25 +1,13 @@
 # Please keep AllCops, Bundler, Style, Metrics groups and then order cops
 # alphabetically
 inherit_from:
-<<<<<<< HEAD
-  - https://raw.githubusercontent.com/hanami/devtools/master/.rubocop-unstable.yml
-Naming/HeredocDelimiterNaming:
-  Exclude:
-    - "spec/**/*"
-Naming/MethodName:
-  Exclude:
-    - "lib/hanami/utils/kernel.rb"
-Layout/HashAlignment:
-  Enabled: false
-=======
-  - https://raw.githubusercontent.com/hanami/devtools/master/.rubocop.yml
->>>>>>> c9a46768
+  - https://raw.githubusercontent.com/hanami/devtools/75ff2ed92fbefd1b3b382206d5840bf925cbbdd1/.rubocop-unstable.yml
 Layout/LineLength:
   Exclude:
     - "lib/hanami/utils/escape.rb"
     - "spec/**/*"
+Lint/MissingSuper:
+  Enabled: false
 Style/CommentedKeyword:
   Exclude:
-    - "spec/**/*"
-Style/MethodMissingSuper:
-  Enabled: false+    - "spec/**/*"