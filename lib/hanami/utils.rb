<<<<<<< HEAD
# frozen_string_literal: true
=======
require 'pathname'
>>>>>>> 58e00206

# Hanami - The web, with simplicity
#
# @since 0.1.0
module Hanami
  require "hanami/utils/version"
  require "hanami/utils/file_list"

  # Ruby core extentions and Hanami utilities
  #
  # @since 0.1.0
  module Utils
    # @since 0.3.1
    # @api private
    HANAMI_JRUBY = "java"

    # @since 0.3.1
    # @api private
    HANAMI_RUBINIUS = "rbx"

    # Checks if the current VM is JRuby
    #
    # @return [TrueClass,FalseClass] return if the VM is JRuby or not
    #
    # @since 0.3.1
    # @api private
    def self.jruby?
      RUBY_PLATFORM == HANAMI_JRUBY
    end

    # Checks if the current VM is Rubinius
    #
    # @return [TrueClass,FalseClass] return if the VM is Rubinius or not
    #
    # @since 0.3.1
    # @api private
    def self.rubinius?
      RUBY_ENGINE == HANAMI_RUBINIUS
    end

    # Recursively require Ruby files under the given directory.
    #
    # If the directory is relative, it implies it's the path from current directory.
    # If the directory is absolute, it uses as it is.
    #
    # It respects file separator of the current operating system.
    # A pattern like <tt>"path/to/files"</tt> will work both on *NIX and Windows machines.
    #
    # @param directory [String, Pathname] the directory
    #
    # @since 0.9.0
    def self.require!(directory)
      for_each_file_in(directory) { |file| require_relative(file) }
    end

    # Recursively reload Ruby files under the given directory.
    #
    # If the directory is relative, it implies it's the path from current directory.
    # If the directory is absolute, it uses as it is.
    #
    # It respects file separator of the current operating system.
    # A pattern like <tt>"path/to/files"</tt> will work both on *NIX and Windows machines.
    #
    # @param directory [String, Pathname] the directory
    #
    # @since 1.0.0
    # @api private
    def self.reload!(directory)
      for_each_file_in(directory) { |file| load(file) }
    end

    # Recursively scans through the given directory and yields the given block
    # for each Ruby source file.
    #
    # If the directory is relative, it implies it's the path from current directory.
    # If the directory is absolute, it uses as it is.
    #
    # It respects file separator of the current operating system.
    # A pattern like <tt>"path/to/files"</tt> will work both on *NIX and Windows machines.
    #
    # @param directory [String, Pathname] the directory
    # @param blk [Proc] the block to yield
    #
    # @since 1.0.0
    # @api private
    def self.for_each_file_in(directory, &blk)
      directory = directory.to_s.gsub(%r{(\/|\\)}, File::SEPARATOR)
      directory = Pathname.new(Dir.pwd).join(directory).to_s
      directory = File.join(directory, "**", "*.rb") unless directory =~ /(\*\*)/

      FileList[directory].each(&blk)
    end
  end
end<|MERGE_RESOLUTION|>--- conflicted
+++ resolved
@@ -1,8 +1,6 @@
-<<<<<<< HEAD
 # frozen_string_literal: true
-=======
-require 'pathname'
->>>>>>> 58e00206
+
+require "pathname"
 
 # Hanami - The web, with simplicity
 #
