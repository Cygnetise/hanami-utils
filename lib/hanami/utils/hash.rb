--- conflicted
+++ resolved
@@ -68,7 +68,6 @@
           self[k.to_sym] = v
         end
 
-<<<<<<< HEAD
         self
       end
 
@@ -81,33 +80,38 @@
       # @example
       #   require 'hanami/utils/hash'
       #
-      #   hash = Hanami::Utils::Hash.new 'a' => 23, 'b' => { 'c' => ['x','y','z'] }
+      #   hash = Hanami::Utils::Hash.new 'a' => 23, 'b' => { 'c' => ['x','y','z'], 'd' => [{ 'foo' => 'bar' }] }
       #   hash.deep_symbolize!
       #
       #   hash.keys    # => [:a, :b]
-      #   hash.inspect # => {:a=>23, :b=>{:c=>["x", "y", "z"]}}
+      #   hash.inspect # => {:a=>23, :b=>{:c=>["x", "y", "z"]}, :d=>[{:foo=>"bar"}]}
+      #
+      # rubocop:disable Metrics/AbcSize
+      # rubocop:disable Metrics/MethodLength
       def deep_symbolize!
         keys.each do |k|
           v = delete(k)
-          v = self.class.new(v).deep_symbolize! if v.respond_to?(:to_hash)
-=======
-          if v.is_a?(Array)
-            v = v.collect do |item|
-              if item.respond_to?(:to_hash)
-                e = self.class.new(item).symbolize!
-                e.respond_to?(:to_h) ? e.to_h : e
+          v = if v.respond_to?(:to_hash)
+                self.class.new(v).deep_symbolize!
+              elsif v.is_a?(Enumerable)
+                v.map do |element|
+                  if element.respond_to?(:to_hash)
+                    self.class.new(element).deep_symbolize!.to_h
+                  else
+                    item
+                  end
+                end
               else
-                item
+                v
               end
-            end
-          end
-
->>>>>>> c235b09d
+
           self[k.to_sym] = v
         end
 
         self
       end
+      # rubocop:enable Metrics/AbcSize
+      # rubocop:enable Metrics/MethodLength
 
       # Convert in-place all the keys to Symbol instances, nested hashes are converted too.
       #
