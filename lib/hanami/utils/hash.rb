--- conflicted
+++ resolved
@@ -1,35 +1,12 @@
 # frozen_string_literal: true
 
-<<<<<<< HEAD
-=======
-require "hanami/utils/duplicable"
->>>>>>> 1c5d15b7
 require "transproc"
 
 module Hanami
   module Utils
     # Hash transformations
     # @since 0.1.0
-<<<<<<< HEAD
     module Hash
-=======
-    #
-    class Hash
-      # @since 0.6.0
-      # @api private
-      #
-      # @see Hanami::Utils::Hash#deep_dup
-      # @see Hanami::Utils::Duplicable
-      DUPLICATE_LOGIC = proc do |value|
-        case value
-        when Hash
-          value.deep_dup
-        when ::Hash
-          Hash.new(value).deep_dup.to_h
-        end
-      end.freeze
-
->>>>>>> 1c5d15b7
       extend Transproc::Registry
       import Transproc::HashTransformations
 
@@ -216,322 +193,6 @@
             end
         end
       end
-<<<<<<< HEAD
-=======
-
-      # Initialize the hash
-      #
-      # @param hash [#to_h] the value we want to use to initialize this instance
-      # @param blk [Proc] define the default value
-      #
-      # @return [Hanami::Utils::Hash] self
-      #
-      # @since 0.1.0
-      # @deprecated
-      #
-      # @see http://www.ruby-doc.org/core/Hash.html#method-c-5B-5D
-      #
-      # @example Passing a Hash
-      #   require 'hanami/utils/hash'
-      #
-      #   hash = Hanami::Utils::Hash.new('l' => 23)
-      #   hash['l'] # => 23
-      #
-      # @example Passing a block for default
-      #   require 'hanami/utils/hash'
-      #
-      #   hash = Hanami::Utils::Hash.new {|h,k| h[k] = [] }
-      #   hash['foo'].push 'bar'
-      #
-      #   hash.to_h # => { 'foo' => ['bar'] }
-      def initialize(hash = {}, &blk)
-        @hash = hash.to_hash
-        @hash.default_proc = blk if blk
-      end
-
-      # Converts in-place all the keys to Symbol instances.
-      #
-      # @return [Hash] self
-      #
-      # @since 0.1.0
-      # @deprecated Use {Hanami::Utils::Hash.symbolize}
-      #
-      # @example
-      #   require 'hanami/utils/hash'
-      #
-      #   hash = Hanami::Utils::Hash.new 'a' => 23, 'b' => { 'c' => ['x','y','z'] }
-      #   hash.symbolize!
-      #
-      #   hash.keys    # => [:a, :b]
-      #   hash.inspect # => { :a => 23, :b => { 'c' => ["x", "y", "z"] } }
-      def symbolize!
-        keys.each do |k|
-          v = delete(k)
-          self[k.to_sym] = v
-        end
-
-        self
-      end
-
-      # Converts in-place all the keys to Symbol instances, nested hashes are converted too.
-      #
-      # @return [Hash] self
-      #
-      # @since 1.0.0
-      # @deprecated Use {Hanami::Utils::Hash.deep_symbolize}
-      #
-      # @example
-      #   require 'hanami/utils/hash'
-      #
-      #   hash = Hanami::Utils::Hash.new 'a' => 23, 'b' => { 'c' => ['x','y','z'] }
-      #   hash.deep_symbolize!
-      #
-      #   hash.keys    # => [:a, :b]
-      #   hash.inspect # => {:a=>23, :b=>{:c=>["x", "y", "z"]}}
-      def deep_symbolize!
-        keys.each do |k|
-          v = delete(k)
-          v = self.class.new(v).deep_symbolize! if v.respond_to?(:to_hash)
-
-          self[k.to_sym] = v
-        end
-
-        self
-      end
-
-      # Converts in-place all the keys to Symbol instances, nested hashes are converted too.
-      #
-      # @return [Hash] self
-      #
-      # @since 0.3.2
-      # @deprecated Use {Hanami::Utils::Hash.stringify}
-      #
-      # @example
-      #   require 'hanami/utils/hash'
-      #
-      #   hash = Hanami::Utils::Hash.new a: 23, b: { c: ['x','y','z'] }
-      #   hash.stringify!
-      #
-      #   hash.keys    # => [:a, :b]
-      #   hash.inspect # => {"a"=>23, "b"=>{"c"=>["x", "y", "z"]}}
-      def stringify!
-        keys.each do |k|
-          v = delete(k)
-          v = self.class.new(v).stringify! if v.respond_to?(:to_hash)
-
-          self[k.to_s] = v
-        end
-
-        self
-      end
-
-      # Returns a deep copy of the current Hanami::Utils::Hash
-      #
-      # @return [Hash] a deep duplicated self
-      #
-      # @since 0.3.1
-      # @deprecated Use {Hanami::Utils::Hash.deep_dup}
-      #
-      # @example
-      #   require 'hanami/utils/hash'
-      #
-      #   hash = Hanami::Utils::Hash.new(
-      #     'nil'        => nil,
-      #     'false'      => false,
-      #     'true'       => true,
-      #     'symbol'     => :foo,
-      #     'fixnum'     => 23,
-      #     'bignum'     => 13289301283 ** 2,
-      #     'float'      => 1.0,
-      #     'complex'    => Complex(0.3),
-      #     'bigdecimal' => BigDecimal('12.0001'),
-      #     'rational'   => Rational(0.3),
-      #     'string'     => 'foo bar',
-      #     'hash'       => { a: 1, b: 'two', c: :three },
-      #     'u_hash'     => Hanami::Utils::Hash.new({ a: 1, b: 'two', c: :three })
-      #   )
-      #
-      #   duped = hash.deep_dup
-      #
-      #   hash.class  # => Hanami::Utils::Hash
-      #   duped.class # => Hanami::Utils::Hash
-      #
-      #   hash.object_id  # => 70147385937100
-      #   duped.object_id # => 70147385950620
-      #
-      #   # unduplicated values
-      #   duped['nil']        # => nil
-      #   duped['false']      # => false
-      #   duped['true']       # => true
-      #   duped['symbol']     # => :foo
-      #   duped['fixnum']     # => 23
-      #   duped['bignum']     # => 176605528590345446089
-      #   duped['float']      # => 1.0
-      #   duped['complex']    # => (0.3+0i)
-      #   duped['bigdecimal'] # => #<BigDecimal:7f9ffe6e2fd0,'0.120001E2',18(18)>
-      #   duped['rational']   # => 5404319552844595/18014398509481984)
-      #
-      #   # it duplicates values
-      #   duped['string'].reverse!
-      #   duped['string'] # => "rab oof"
-      #   hash['string']  # => "foo bar"
-      #
-      #   # it deeply duplicates Hash, by preserving the class
-      #   duped['hash'].class # => Hash
-      #   duped['hash'].delete(:a)
-      #   hash['hash'][:a]    # => 1
-      #
-      #   duped['hash'][:b].upcase!
-      #   duped['hash'][:b] # => "TWO"
-      #   hash['hash'][:b]  # => "two"
-      #
-      #   # it deeply duplicates Hanami::Utils::Hash, by preserving the class
-      #   duped['u_hash'].class # => Hanami::Utils::Hash
-      def deep_dup
-        self.class.new.tap do |result|
-          @hash.each { |k, v| result[k] = Duplicable.dup(v, &DUPLICATE_LOGIC) }
-        end
-      end
-
-      # Returns a new array populated with the keys from this hash
-      #
-      # @return [Array] the keys
-      #
-      # @since 0.3.0
-      # @deprecated
-      #
-      # @see http://www.ruby-doc.org/core/Hash.html#method-i-keys
-      def keys
-        @hash.keys
-      end
-
-      # Deletes the key-value pair and returns the value from hsh whose key is
-      # equal to key.
-      #
-      # @param key [Object] the key to remove
-      #
-      # @return [Object,nil] the value hold by the given key, if present
-      #
-      # @since 0.3.0
-      # @deprecated
-      #
-      # @see http://www.ruby-doc.org/core/Hash.html#method-i-keys
-      def delete(key)
-        @hash.delete(key)
-      end
-
-      # Retrieves the value object corresponding to the key object.
-      #
-      # @param key [Object] the key
-      #
-      # @return [Object,nil] the correspoding value, if present
-      #
-      # @since 0.3.0
-      # @deprecated
-      #
-      # @see http://www.ruby-doc.org/core/Hash.html#method-i-5B-5D
-      def [](key)
-        @hash[key]
-      end
-
-      # Associates the value given by value with the key given by key.
-      #
-      # @param key [Object] the key to assign
-      # @param value [Object] the value to assign
-      #
-      # @since 0.3.0
-      # @deprecated
-      #
-      # @see http://www.ruby-doc.org/core/Hash.html#method-i-5B-5D-3D
-      def []=(key, value)
-        @hash[key] = value
-      end
-
-      # Returns a Ruby Hash as duplicated version of self
-      #
-      # @return [::Hash] the hash
-      #
-      # @since 0.3.0
-      # @deprecated
-      #
-      # @see http://www.ruby-doc.org/core/Hash.html#method-i-to_h
-      def to_h
-        @hash.each_with_object({}) do |(k, v), result|
-          v = v.to_h if v.respond_to?(:to_hash)
-          result[k] = v
-        end
-      end
-
-      alias_method :to_hash, :to_h
-
-      # Converts into a nested array of [ key, value ] arrays.
-      #
-      # @return [::Array] the array
-      #
-      # @since 0.3.0
-      # @deprecated
-      #
-      # @see http://www.ruby-doc.org/core/Hash.html#method-i-to_a
-      def to_a
-        @hash.to_a
-      end
-
-      # Equality
-      #
-      # @return [TrueClass,FalseClass]
-      #
-      # @since 0.3.0
-      # @deprecated
-      def ==(other)
-        @hash == other.to_h
-      end
-
-      alias_method :eql?, :==
-
-      # Returns the hash of the internal @hash
-      #
-      # @return [Fixnum]
-      #
-      # @since 0.3.0
-      # @deprecated
-      def hash
-        @hash.hash
-      end
-
-      # Returns a string describing the internal @hash
-      #
-      # @return [String]
-      #
-      # @since 0.3.0
-      # @deprecated
-      def inspect
-        @hash.inspect
-      end
-
-      # Overrides Ruby's method_missing in order to provide ::Hash interface
-      #
-      # @api private
-      # @since 0.3.0
-      #
-      # @raise [NoMethodError] If doesn't respond to the given method
-      def method_missing(method_name, *args, &blk)
-        unless respond_to?(method_name)
-          raise NoMethodError.new(%(undefined method `#{method_name}' for #{@hash}:#{self.class}))
-        end
-
-        h = @hash.__send__(method_name, *args, &blk)
-        h = self.class.new(h) if h.is_a?(::Hash)
-        h
-      end
-
-      # Overrides Ruby's respond_to_missing? in order to support ::Hash interface
-      #
-      # @api private
-      # @since 0.3.0
-      def respond_to_missing?(method_name, include_private = false)
-        @hash.respond_to?(method_name, include_private)
-      end
->>>>>>> 1c5d15b7
     end
   end
 end