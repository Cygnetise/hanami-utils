# frozen_string_literal: true

require "set"
require "date"
require "time"
require "pathname"
require "bigdecimal"
require "hanami/utils"
require "hanami/utils/string"

unless defined?(Boolean)
  # Define top level constant Boolean, so it can be easily used by other libraries
  # in coercions DSLs
  #
  # @since 0.3.0
  class Boolean
  end
end

module Hanami
  module Utils
    # Kernel utilities
    # @since 0.1.1
    module Kernel # rubocop:disable Metrics/ModuleLength
      # Matcher for numeric values
      #
      # @since 0.3.3
      # @api private
      #
      # @see Hanami::Utils::Kernel.Integer
      NUMERIC_MATCHER = %r{\A([\d\/\.\+iE]+|NaN|Infinity)\z}.freeze

      # @since 0.8.0
      # @api private
      BOOLEAN_FALSE_STRING = "0"

      # @since 0.8.0
      # @api private
      BOOLEAN_TRUE_INTEGER = 1

      # Coerces the argument to be an Array.
      #
      # It's similar to Ruby's Kernel.Array, but it applies further
      # transformations:
      #
      #   * flatten
      #   * compact
      #   * uniq
      #
      # @param arg [Object] the input
      #
      # @return [Array] the result of the coercion
      #
      # @since 0.1.1
      #
      # @see http://www.ruby-doc.org/core/Kernel.html#method-i-Array
      #
      # @see http://www.ruby-doc.org/core/Array.html#method-i-flatten
      # @see http://www.ruby-doc.org/core/Array.html#method-i-compact
      # @see http://www.ruby-doc.org/core/Array.html#method-i-uniq
      #
      # @example Basic Usage
      #   require 'hanami/utils/kernel'
      #
      #   Hanami::Utils::Kernel.Array(nil)              # => []
      #   Hanami::Utils::Kernel.Array(true)             # => [true]
      #   Hanami::Utils::Kernel.Array(false)            # => [false]
      #   Hanami::Utils::Kernel.Array(1)                # => [1]
      #   Hanami::Utils::Kernel.Array([1])              # => [1]
      #   Hanami::Utils::Kernel.Array([1, [2]])         # => [1,2]
      #   Hanami::Utils::Kernel.Array([1, [2, nil]])    # => [1,2]
      #   Hanami::Utils::Kernel.Array([1, [2, nil, 1]]) # => [1,2]
      #
      # @example Array Interface
      #   require 'hanami/utils/kernel'
      #
      #   ResultSet = Struct.new(:records) do
      #     def to_a
      #       records.to_a.sort
      #     end
      #   end
      #
      #   Response = Struct.new(:status, :headers, :body) do
      #     def to_ary
      #       [status, headers, body]
      #     end
      #   end
      #
      #   set = ResultSet.new([2,1,3])
      #   Hanami::Utils::Kernel.Array(set)              # => [1,2,3]
      #
      #   response = Response.new(200, {}, 'hello')
      #   Hanami::Utils::Kernel.Array(response)         # => [200, {}, "hello"]
      def self.Array(arg)
        super(arg).dup.tap do |a|
          a.flatten!
          a.compact!
          a.uniq!
        end
      end

      # Coerces the argument to be a Set.
      #
      # @param arg [Object] the input
      #
      # @return [Set] the result of the coercion
      #
      # @raise [TypeError] if arg doesn't implement #respond_to?
      #
      # @since 0.1.1
      #
      # @example Basic Usage
      #   require 'hanami/utils/kernel'
      #
      #   Hanami::Utils::Kernel.Set(nil)              # => #<Set: {}>
      #   Hanami::Utils::Kernel.Set(true)             # => #<Set: {true}>
      #   Hanami::Utils::Kernel.Set(false)            # => #<Set: {false}>
      #   Hanami::Utils::Kernel.Set(1)                # => #<Set: {1}>
      #   Hanami::Utils::Kernel.Set([1])              # => #<Set: {1}>
      #   Hanami::Utils::Kernel.Set([1, 1])           # => #<Set: {1}>
      #   Hanami::Utils::Kernel.Set([1, [2]])         # => #<Set: {1, [2]}>
      #   Hanami::Utils::Kernel.Set([1, [2, nil]])    # => #<Set: {1, [2, nil]}>
      #   Hanami::Utils::Kernel.Set({a: 1})           # => #<Set: {[:a, 1]}>
      #
      # @example Set Interface
      #   require 'securerandom'
      #   require 'hanami/utils/kernel'
      #
      #   UuidSet = Class.new do
      #     def initialize(*uuids)
      #       @uuids = uuids
      #     end
      #
      #     def to_set
      #       Set.new.tap do |set|
      #         @uuids.each {|uuid| set.add(uuid) }
      #       end
      #     end
      #   end
      #
      #   uuids = UuidSet.new(SecureRandom.uuid)
      #   Hanami::Utils::Kernel.Set(uuids)
      #     # => #<Set: {"daa798b4-630c-4e11-b29d-92f0b1c7d075"}>
      #
      # @example Unchecked Exceptions
      #   require 'hanami/utils/kernel'
      #
      #   Hanami::Utils::Kernel.Set(BasicObject.new) # => TypeError
      def self.Set(arg)
        if arg.respond_to?(:to_set)
          arg.to_set
        else
          Set.new(::Kernel.Array(arg))
        end
      rescue NoMethodError
        raise TypeError.new("can't convert #{inspect_type_error(arg)}into Set")
      end

      # Coerces the argument to be a Hash.
      #
      # @param arg [Object] the input
      #
      # @return [Hash] the result of the coercion
      #
      # @raise [TypeError] if arg can't be coerced
      #
      # @since 0.1.1
      #
      # @see http://www.ruby-doc.org/core/Kernel.html#method-i-Hash
      #
      # @example Basic Usage
      #   require 'hanami/utils/kernel'
      #
      #   Hanami::Utils::Kernel.Hash(nil)                 # => {}
      #   Hanami::Utils::Kernel.Hash({a: 1})              # => { :a => 1 }
      #   Hanami::Utils::Kernel.Hash([[:a, 1]])           # => { :a => 1 }
      #   Hanami::Utils::Kernel.Hash(Set.new([[:a, 1]]))  # => { :a => 1 }
      #
      # @example Hash Interface
      #   require 'hanami/utils/kernel'
      #
      #   Room = Class.new do
      #     def initialize(*args)
      #       @args = args
      #     end
      #
      #     def to_h
      #       Hash[*@args]
      #     end
      #   end
      #
      #   Record = Class.new do
      #     def initialize(attributes = {})
      #       @attributes = attributes
      #     end
      #
      #     def to_hash
      #       @attributes
      #     end
      #   end
      #
      #   room = Room.new(:key, 123456)
      #   Hanami::Utils::Kernel.Hash(room)        # => { :key => 123456 }
      #
      #   record = Record.new(name: 'L')
      #   Hanami::Utils::Kernel.Hash(record)      # => { :name => "L" }
      #
      # @example Unchecked Exceptions
      #   require 'hanami/utils/kernel'
      #
      #   input = BasicObject.new
      #   Hanami::Utils::Kernel.Hash(input) # => TypeError
      def self.Hash(arg)
        if arg.respond_to?(:to_h)
          arg.to_h
        else
          super(arg)
        end
      rescue NoMethodError
        raise TypeError.new "can't convert #{inspect_type_error(arg)}into Hash"
      end

      # Coerces the argument to be an Integer.
      #
      # It's similar to Ruby's Kernel.Integer, but it doesn't stop at the first
      # error and raise an exception only when the argument can't be coerced.
      #
      # @param arg [Object] the argument
      #
      # @return [Fixnum] the result of the coercion
      #
      # @raise [TypeError] if the argument can't be coerced
      #
      # @since 0.1.1
      #
      # @see http://www.ruby-doc.org/core/Kernel.html#method-i-Integer
      #
      # @example Basic Usage
      #   require 'bigdecimal'
      #   require 'hanami/utils/kernel'
      #
      #   Hanami::Utils::Kernel.Integer(1)                        # => 1
      #   Hanami::Utils::Kernel.Integer(1.2)                      # => 1
      #   Hanami::Utils::Kernel.Integer(011)                      # => 9
      #   Hanami::Utils::Kernel.Integer(0xf5)                     # => 245
      #   Hanami::Utils::Kernel.Integer("1")                      # => 1
      #   Hanami::Utils::Kernel.Integer(Rational(0.3))            # => 0
      #   Hanami::Utils::Kernel.Integer(Complex(0.3))             # => 0
      #   Hanami::Utils::Kernel.Integer(BigDecimal(12.00001))     # => 12
      #   Hanami::Utils::Kernel.Integer(176605528590345446089)
      #     # => 176605528590345446089
      #
      #   Hanami::Utils::Kernel.Integer(Time.now)                 # => 1396947161
      #
      # @example Integer Interface
      #   require 'hanami/utils/kernel'
      #
      #   UltimateAnswer = Struct.new(:question) do
      #     def to_int
      #       42
      #     end
      #   end
      #
      #   answer = UltimateAnswer.new('The Ultimate Question of Life')
      #   Hanami::Utils::Kernel.Integer(answer) # => 42
      #
      # @example Error Handling
      #   require 'hanami/utils/kernel'
      #
      #   # nil
      #   Kernel.Integer(nil)               # => TypeError
      #   Hanami::Utils::Kernel.Integer(nil) # => 0
      #
      #   # float represented as a string
      #   Kernel.Integer("23.4")               # => TypeError
      #   Hanami::Utils::Kernel.Integer("23.4") # => 23
      #
      #   # rational represented as a string
      #   Kernel.Integer("2/3")               # => TypeError
      #   Hanami::Utils::Kernel.Integer("2/3") # => 2
      #
      #   # complex represented as a string
      #   Kernel.Integer("2.5/1")               # => TypeError
      #   Hanami::Utils::Kernel.Integer("2.5/1") # => 2
      #
      # @example Unchecked Exceptions
      #   require 'date'
      #   require 'bigdecimal'
      #   require 'hanami/utils/kernel'
      #
      #   # Missing #to_int and #to_i
      #   input = OpenStruct.new(color: 'purple')
      #   Hanami::Utils::Kernel.Integer(input) # => TypeError
      #
      #   # String that doesn't represent an integer
      #   input = 'hello'
      #   Hanami::Utils::Kernel.Integer(input) # => TypeError
      #
      #   # When true
      #   input = true
      #   Hanami::Utils::Kernel.Integer(input) # => TypeError
      #
      #   # When false
      #   input = false
      #   Hanami::Utils::Kernel.Integer(input) # => TypeError
      #
      #   # When Date
      #   input = Date.today
      #   Hanami::Utils::Kernel.Integer(input) # => TypeError
      #
      #   # When DateTime
      #   input = DateTime.now
      #   Hanami::Utils::Kernel.Integer(input) # => TypeError
      #
      #   # bigdecimal infinity
      #   input = BigDecimal("Infinity")
      #   Hanami::Utils::Kernel.Integer(input) # => TypeError
      #
      #   # bigdecimal NaN
      #   input = BigDecimal("NaN")
      #   Hanami::Utils::Kernel.Integer(input) # => TypeError
      #
      #   # big rational
      #   input = Rational(-8) ** Rational(1, 3)
      #   Hanami::Utils::Kernel.Integer(input) # => TypeError
      #
      #   # big complex represented as a string
      #   input = Complex(2, 3)
      #   Hanami::Utils::Kernel.Integer(input) # => TypeError
      def self.Integer(arg) # rubocop:disable Metrics/MethodLength
        super(arg)
      rescue ArgumentError, TypeError, NoMethodError
        begin
          case arg
          when NilClass, ->(a) { a.respond_to?(:to_i) && numeric?(a) }
            arg.to_i
          else
            raise TypeError.new "can't convert #{inspect_type_error(arg)}into Integer"
          end
        rescue NoMethodError
          raise TypeError.new "can't convert #{inspect_type_error(arg)}into Integer"
        end
      rescue RangeError
        raise TypeError.new "can't convert #{inspect_type_error(arg)}into Integer"
      end

      # Coerces the argument to be a BigDecimal.
      #
      # @param arg [Object] the argument
      #
      # @return [BigDecimal] the result of the coercion
      #
      # @raise [TypeError] if the argument can't be coerced
      #
      # @since 0.3.0
      #
      # @see http://www.ruby-doc.org/stdlib/libdoc/bigdecimal/rdoc/BigDecimal.html
      #
      # @example Basic Usage
      #   require 'hanami/utils/kernel'
      #
      #   Hanami::Utils::Kernel.BigDecimal(1)                        # => 1
      #   Hanami::Utils::Kernel.BigDecimal(1.2)                      # => 1
      #   Hanami::Utils::Kernel.BigDecimal(011)                      # => 9
      #   Hanami::Utils::Kernel.BigDecimal(0xf5)                     # => 245
      #   Hanami::Utils::Kernel.BigDecimal("1")                      # => 1
      #   Hanami::Utils::Kernel.BigDecimal(Rational(0.3))            # => 0.3
      #   Hanami::Utils::Kernel.BigDecimal(Complex(0.3))             # => 0.3
      #   Hanami::Utils::Kernel.BigDecimal(BigDecimal(12.00001))     # => 12.00001
      #   Hanami::Utils::Kernel.BigDecimal(176605528590345446089)
      #     # => 176605528590345446089
      #
      # @example BigDecimal Interface
      #   require 'hanami/utils/kernel'
      #
      #   UltimateAnswer = Struct.new(:question) do
      #     def to_d
      #       BigDecimal(42)
      #     end
      #   end
      #
      #   answer = UltimateAnswer.new('The Ultimate Question of Life')
      #   Hanami::Utils::Kernel.BigDecimal(answer)
      #     # => #<BigDecimal:7fabfd148588,'0.42E2',9(27)>
      #
      # @example Unchecked exceptions
      #   require 'hanami/utils/kernel'
      #
      #   # When nil
      #   input = nil
      #   Hanami::Utils::Kernel.BigDecimal(nil) # => TypeError
      #
      #   # When true
      #   input = true
      #   Hanami::Utils::Kernel.BigDecimal(input) # => TypeError
      #
      #   # When false
      #   input = false
      #   Hanami::Utils::Kernel.BigDecimal(input) # => TypeError
      #
      #   # When Date
      #   input = Date.today
      #   Hanami::Utils::Kernel.BigDecimal(input) # => TypeError
      #
      #   # When DateTime
      #   input = DateTime.now
      #   Hanami::Utils::Kernel.BigDecimal(input) # => TypeError
      #
      #   # When Time
      #   input = Time.now
      #   Hanami::Utils::Kernel.BigDecimal(input) # => TypeError
      #
      #   # String that doesn't represent a big decimal
      #   input = 'hello'
      #   Hanami::Utils::Kernel.BigDecimal(input) # => TypeError
      #
      #   # Missing #respond_to?
      #   input = BasicObject.new
      #   Hanami::Utils::Kernel.BigDecimal(input) # => TypeError
      #
      # rubocop:disable Metrics/MethodLength
      def self.BigDecimal(arg, precision = ::Float::DIG)
        case arg
        when NilClass # This is only needed by Ruby 2.6
          raise TypeError.new "can't convert #{inspect_type_error(arg)}into BigDecimal"
        when Rational
          arg.to_d(precision)
        when Numeric
          BigDecimal(arg.to_s)
        when ->(a) { a.respond_to?(:to_d) }
          arg.to_d
        else
          ::Kernel.BigDecimal(arg, precision)
        end
      rescue NoMethodError
        raise TypeError.new "can't convert #{inspect_type_error(arg)}into BigDecimal"
      end
      # rubocop:enable Metrics/MethodLength

      # Coerces the argument to be a Float.
      #
      # It's similar to Ruby's Kernel.Float, but it doesn't stop at the first
      # error and raise an exception only when the argument can't be coerced.
      #
      # @param arg [Object] the argument
      #
      # @return [Float] the result of the coercion
      #
      # @raise [TypeError] if the argument can't be coerced
      #
      # @since 0.1.1
      #
      # @see http://www.ruby-doc.org/core/Kernel.html#method-i-Float
      #
      # @example Basic Usage
      #   require 'bigdecimal'
      #   require 'hanami/utils/kernel'
      #
      #   Hanami::Utils::Kernel.Float(1)                        # => 1.0
      #   Hanami::Utils::Kernel.Float(1.2)                      # => 1.2
      #   Hanami::Utils::Kernel.Float(011)                      # => 9.0
      #   Hanami::Utils::Kernel.Float(0xf5)                     # => 245.0
      #   Hanami::Utils::Kernel.Float("1")                      # => 1.0
      #   Hanami::Utils::Kernel.Float(Rational(0.3))            # => 0.3
      #   Hanami::Utils::Kernel.Float(Complex(0.3))             # => 0.3
      #   Hanami::Utils::Kernel.Float(BigDecimal(12.00001))     # => 12.00001
      #   Hanami::Utils::Kernel.Float(176605528590345446089)
      #     # => 176605528590345446089.0
      #
      #   Hanami::Utils::Kernel.Float(Time.now) # => 397750945.515169
      #
      # @example Float Interface
      #   require 'hanami/utils/kernel'
      #
      #   class Pi
      #     def to_f
      #       3.14
      #     end
      #   end
      #
      #   pi = Pi.new
      #   Hanami::Utils::Kernel.Float(pi) # => 3.14
      #
      # @example Error Handling
      #   require 'bigdecimal'
      #   require 'hanami/utils/kernel'
      #
      #   # nil
      #   Kernel.Float(nil)               # => TypeError
      #   Hanami::Utils::Kernel.Float(nil) # => 0.0
      #
      #   # float represented as a string
      #   Kernel.Float("23.4")               # => TypeError
      #   Hanami::Utils::Kernel.Float("23.4") # => 23.4
      #
      #   # rational represented as a string
      #   Kernel.Float("2/3")               # => TypeError
      #   Hanami::Utils::Kernel.Float("2/3") # => 2.0
      #
      #   # complex represented as a string
      #   Kernel.Float("2.5/1")               # => TypeError
      #   Hanami::Utils::Kernel.Float("2.5/1") # => 2.5
      #
      #   # bigdecimal infinity
      #   input = BigDecimal("Infinity")
      #   Hanami::Utils::Kernel.Float(input) # => Infinity
      #
      #   # bigdecimal NaN
      #   input = BigDecimal("NaN")
      #   Hanami::Utils::Kernel.Float(input) # => NaN
      #
      # @example Unchecked Exceptions
      #   require 'date'
      #   require 'bigdecimal'
      #   require 'hanami/utils/kernel'
      #
      #   # Missing #to_f
      #   input = OpenStruct.new(color: 'purple')
      #   Hanami::Utils::Kernel.Float(input) # => TypeError
      #
      #   # When true
      #   input = true
      #   Hanami::Utils::Kernel.Float(input) # => TypeError
      #
      #   # When false
      #   input = false
      #   Hanami::Utils::Kernel.Float(input) # => TypeError
      #
      #   # When Date
      #   input = Date.today
      #   Hanami::Utils::Kernel.Float(input) # => TypeError
      #
      #   # When DateTime
      #   input = DateTime.now
      #   Hanami::Utils::Kernel.Float(input) # => TypeError
      #
      #   # Missing #nil?
      #   input = BasicObject.new
      #   Hanami::Utils::Kernel.Float(input) # => TypeError
      #
      #   # String that doesn't represent a float
      #   input = 'hello'
      #   Hanami::Utils::Kernel.Float(input) # => TypeError
      #
      #   # big rational
      #   input = Rational(-8) ** Rational(1, 3)
      #   Hanami::Utils::Kernel.Float(input) # => TypeError
      #
      #   # big complex represented as a string
      #   input = Complex(2, 3)
      #   Hanami::Utils::Kernel.Float(input) # => TypeError
      def self.Float(arg) # rubocop:disable Metrics/MethodLength
        super(arg)
      rescue ArgumentError, TypeError
        begin
          case arg
          when NilClass, ->(a) { a.respond_to?(:to_f) && numeric?(a) }
            arg.to_f
          else
            raise TypeError.new "can't convert #{inspect_type_error(arg)}into Float"
          end
        rescue NoMethodError
          raise TypeError.new "can't convert #{inspect_type_error(arg)}into Float"
        end
      rescue RangeError
        raise TypeError.new "can't convert #{inspect_type_error(arg)}into Float"
      end

      # Coerces the argument to be a String.
      #
      # Identical behavior of Ruby's Kernel.Array, still here because we want
      # to keep the interface consistent
      #
      # @param arg [Object] the argument
      #
      # @return [String] the result of the coercion
      #
      # @raise [TypeError] if the argument can't be coerced
      #
      # @since 0.1.1
      #
      # @see http://www.ruby-doc.org/core/Kernel.html#method-i-String
      #
      # @example Basic Usage
      #   require 'date'
      #   require 'bigdecimal'
      #   require 'hanami/utils/kernel'
      #
      #   Hanami::Utils::Kernel.String('')                            # => ""
      #   Hanami::Utils::Kernel.String('ciao')                        # => "ciao"
      #
      #   Hanami::Utils::Kernel.String(true)                          # => "true"
      #   Hanami::Utils::Kernel.String(false)                         # => "false"
      #
      #   Hanami::Utils::Kernel.String(:hanami)                        # => "hanami"
      #
      #   Hanami::Utils::Kernel.String(Picture)                       # => "Picture" # class
      #   Hanami::Utils::Kernel.String(Hanami)                         # => "Hanami" # module
      #
      #   Hanami::Utils::Kernel.String([])                            # => "[]"
      #   Hanami::Utils::Kernel.String([1,2,3])                       # => "[1, 2, 3]"
      #   Hanami::Utils::Kernel.String(%w[a b c])                     # => "[\"a\", \"b\", \"c\"]"
      #
      #   Hanami::Utils::Kernel.String({})                            # => "{}"
      #   Hanami::Utils::Kernel.String({a: 1, 'b' => 'c'})            # => "{:a=>1, \"b\"=>\"c\"}"
      #
      #   Hanami::Utils::Kernel.String(Date.today)                    # => "2014-04-11"
      #   Hanami::Utils::Kernel.String(DateTime.now)                  # => "2014-04-11T10:15:06+02:00"
      #   Hanami::Utils::Kernel.String(Time.now)                      # => "2014-04-11 10:15:53 +0200"
      #
      #   Hanami::Utils::Kernel.String(1)                             # => "1"
      #   Hanami::Utils::Kernel.String(3.14)                          # => "3.14"
      #   Hanami::Utils::Kernel.String(013)                           # => "11"
      #   Hanami::Utils::Kernel.String(0xc0ff33)                      # => "12648243"
      #
      #   Hanami::Utils::Kernel.String(Rational(-22))                 # => "-22/1"
      #   Hanami::Utils::Kernel.String(Complex(11, 2))                # => "11+2i"
      #   Hanami::Utils::Kernel.String(BigDecimal(7944.2343, 10))     # => "0.79442343E4"
      #   Hanami::Utils::Kernel.String(BigDecimal('Infinity'))        # => "Infinity"
      #   Hanami::Utils::Kernel.String(BigDecimal('NaN'))             # => "Infinity"
      #
      # @example String interface
      #   require 'hanami/utils/kernel'
      #
      #   SimpleObject = Class.new(BasicObject) do
      #     def to_s
      #       'simple object'
      #     end
      #   end
      #
      #   Isbn = Struct.new(:code) do
      #     def to_str
      #       code.to_s
      #     end
      #   end
      #
      #   simple = SimpleObject.new
      #   isbn   = Isbn.new(123)
      #
      #   Hanami::Utils::Kernel.String(simple) # => "simple object"
      #   Hanami::Utils::Kernel.String(isbn)   # => "123"
      #
      # @example Comparison with Ruby
      #   require 'hanami/utils/kernel'
      #
      #   # nil
      #   Kernel.String(nil)               # => ""
      #   Hanami::Utils::Kernel.String(nil) # => ""
      #
      # @example Unchecked Exceptions
      #   require 'hanami/utils/kernel'
      #
      #   # Missing #to_s or #to_str
      #   input = BaseObject.new
      #   Hanami::Utils::Kernel.String(input) # => TypeError
      def self.String(arg)
        arg = arg.to_str if arg.respond_to?(:to_str)
        super(arg)
      rescue NoMethodError
        raise TypeError.new "can't convert #{inspect_type_error(arg)}into String"
      end

      # Coerces the argument to be a Date.
      #
      # @param arg [Object] the argument
      #
      # @return [Date] the result of the coercion
      #
      # @raise [TypeError] if the argument can't be coerced
      #
      # @since 0.1.1
      #
      # @example Basic Usage
      #   require 'hanami/utils/kernel'
      #
      #   Hanami::Utils::Kernel.Date(Date.today)
      #     # => #<Date: 2014-04-17 ((2456765j,0s,0n),+0s,2299161j)>
      #
      #   Hanami::Utils::Kernel.Date(DateTime.now)
      #     # => #<Date: 2014-04-17 ((2456765j,0s,0n),+0s,2299161j)>
      #
      #   Hanami::Utils::Kernel.Date(Time.now)
      #     # => #<Date: 2014-04-17 ((2456765j,0s,0n),+0s,2299161j)>
      #
      #   Hanami::Utils::Kernel.Date('2014-04-17')
      #     # => #<Date: 2014-04-17 ((2456765j,0s,0n),+0s,2299161j)>
      #
      #   Hanami::Utils::Kernel.Date('2014-04-17 22:37:15')
      #     # => #<Date: 2014-04-17 ((2456765j,0s,0n),+0s,2299161j)>
      #
      # @example Date Interface
      #   require 'hanami/utils/kernel'
      #
      #   class Christmas
      #     def to_date
      #       Date.parse('Dec, 25')
      #     end
      #   end
      #
      #   Hanami::Utils::Kernel.Date(Christmas.new)
      #     # => #<Date: 2014-12-25 ((2457017j,0s,0n),+0s,2299161j)>
      #
      # @example Unchecked Exceptions
      #   require 'hanami/utils/kernel'
      #
      #   # nil
      #   input = nil
      #   Hanami::Utils::Kernel.Date(input) # => TypeError
      #
      #   # Missing #respond_to?
      #   input = BasicObject.new
      #   Hanami::Utils::Kernel.Date(input) # => TypeError
      #
      #   # Missing #to_s?
      #   input = BasicObject.new
      #   Hanami::Utils::Kernel.Date(input) # => TypeError
      def self.Date(arg)
        if arg.respond_to?(:to_date)
          arg.to_date
        else
          Date.parse(arg.to_s)
        end
      rescue ArgumentError, NoMethodError
        raise TypeError.new "can't convert #{inspect_type_error(arg)}into Date"
      end

      # Coerces the argument to be a DateTime.
      #
      # @param arg [Object] the argument
      #
      # @return [DateTime] the result of the coercion
      #
      # @raise [TypeError] if the argument can't be coerced
      #
      # @since 0.1.1
      #
      # @example Basic Usage
      #   require 'hanami/utils/kernel'
      #
      #   Hanami::Utils::Kernel.DateTime(3483943)
      #     # => Time.at(3483943).to_datetime #<DateTime: 1970-02-10T08:45:43+01:00 ((2440628j,27943s,0n),+3600s,2299161j)>
      #
      #   Hanami::Utils::Kernel.DateTime(DateTime.now)
      #     # => #<DateTime: 2014-04-18T09:33:49+02:00 ((2456766j,27229s,690849000n),+7200s,2299161j)>
      #
      #   Hanami::Utils::Kernel.DateTime(Date.today)
      #     # => #<DateTime: 2014-04-18T00:00:00+00:00 ((2456766j,0s,0n),+0s,2299161j)>
      #
      #   Hanami::Utils::Kernel.Date(Time.now)
      #     # => #<DateTime: 2014-04-18T09:34:49+02:00 ((2456766j,27289s,832907000n),+7200s,2299161j)>
      #
      #   Hanami::Utils::Kernel.DateTime('2014-04-18')
      #     # => #<DateTime: 2014-04-18T00:00:00+00:00 ((2456766j,0s,0n),+0s,2299161j)>
      #
      #   Hanami::Utils::Kernel.DateTime('2014-04-18 09:35:42')
      #     # => #<DateTime: 2014-04-18T09:35:42+00:00 ((2456766j,34542s,0n),+0s,2299161j)>
      #
      # @example DateTime Interface
      #   require 'hanami/utils/kernel'
      #
      #   class NewYearEve
      #     def to_datetime
      #       DateTime.parse('Jan, 1')
      #     end
      #   end
      #
      #   Hanami::Utils::Kernel.Date(NewYearEve.new)
      #     # => #<DateTime: 2014-01-01T00:00:00+00:00 ((2456659j,0s,0n),+0s,2299161j)>
      #
      # @example Unchecked Exceptions
      #   require 'hanami/utils/kernel'
      #
      #   # When nil
      #   input = nil
      #   Hanami::Utils::Kernel.DateTime(input) # => TypeError
      #
      #   # Missing #respond_to?
      #   input = BasicObject.new
      #   Hanami::Utils::Kernel.DateTime(input) # => TypeError
      #
      #   # Missing #to_s?
      #   input = BasicObject.new
      #   Hanami::Utils::Kernel.DateTime(input) # => TypeError
      def self.DateTime(arg)
        case arg
        when ->(a) { a.respond_to?(:to_datetime) } then arg.to_datetime
        when Numeric then DateTime(Time.at(arg))
        else
          DateTime.parse(arg.to_s)
        end
      rescue ArgumentError, NoMethodError
        raise TypeError.new "can't convert #{inspect_type_error(arg)}into DateTime"
      end

      # Coerces the argument to be a Time.
      #
      # @param arg [Object] the argument
      #
      # @return [Time] the result of the coercion
      #
      # @raise [TypeError] if the argument can't be coerced
      #
      # @since 0.1.1
      #
      # @example Basic Usage
      #   require 'hanami/utils/kernel'
      #
      #   Hanami::Utils::Kernel.Time(Time.now)
      #     # => 2014-04-18 15:56:39 +0200
      #
      #   Hanami::Utils::Kernel.Time(DateTime.now)
      #     # => 2014-04-18 15:56:39 +0200
      #
      #   Hanami::Utils::Kernel.Time(Date.today)
      #     # => 2014-04-18 00:00:00 +0200
      #
      #   Hanami::Utils::Kernel.Time('2014-04-18')
      #     # => 2014-04-18 00:00:00 +0200
      #
      #   Hanami::Utils::Kernel.Time('2014-04-18 15:58:02')
      #     # => 2014-04-18 15:58:02 +0200
      #
      # @example Time Interface
      #   require 'hanami/utils/kernel'
      #
      #   class Epoch
      #     def to_time
      #       Time.at(0)
      #     end
      #   end
      #
      #   Hanami::Utils::Kernel.Time(Epoch.new)
      #     # => 1970-01-01 01:00:00 +0100
      #
      # @example Unchecked Exceptions
      #   require 'hanami/utils/kernel'
      #
      #   # When nil
      #   input = nil
      #   Hanami::Utils::Kernel.Time(input) # => TypeError
      #
      #   # Missing #respond_to?
      #   input = BasicObject.new
      #   Hanami::Utils::Kernel.Time(input) # => TypeError
      #
      #   # Missing #to_s?
      #   input = BasicObject.new
      #   Hanami::Utils::Kernel.Time(input) # => TypeError
      def self.Time(arg)
        case arg
        when ->(a) { a.respond_to?(:to_time) } then arg.to_time
        when Numeric then Time.at(arg)
        else
          Time.parse(arg.to_s)
        end
      rescue ArgumentError, NoMethodError
        raise TypeError.new "can't convert #{inspect_type_error(arg)}into Time"
      end

      # Coerces the argument to be a Boolean.
      #
      # @param arg [Object] the argument
      #
      # @return [true,false] the result of the coercion
      #
      # @raise [TypeError] if the argument can't be coerced
      #
      # @since 0.1.1
      #
      # @example Basic Usage
      #   require 'hanami/utils/kernel'
      #
      #   Hanami::Utils::Kernel.Boolean(nil)                      # => false
      #   Hanami::Utils::Kernel.Boolean(0)                        # => false
      #   Hanami::Utils::Kernel.Boolean(1)                        # => true
      #   Hanami::Utils::Kernel.Boolean('0')                      # => false
      #   Hanami::Utils::Kernel.Boolean('1')                      # => true
      #   Hanami::Utils::Kernel.Boolean(Object.new)               # => true
      #
      # @example Boolean Interface
      #   require 'hanami/utils/kernel'
      #
      #   Answer = Struct.new(:answer) do
      #     def to_bool
      #       case answer
      #       when 'yes' then true
      #       else false
      #       end
      #     end
      #   end
      #
      #   answer = Answer.new('yes')
      #   Hanami::Utils::Kernel.Boolean(answer) # => true
      #
      # @example Unchecked Exceptions
      #   require 'hanami/utils/kernel'
      #
      #   # Missing #respond_to?
      #   input = BasicObject.new
      #   Hanami::Utils::Kernel.Boolean(input) # => TypeError
      def self.Boolean(arg) # rubocop:disable Metrics/MethodLength
        case arg
        when Numeric
          arg.to_i == BOOLEAN_TRUE_INTEGER
        when ::String, Utils::String, BOOLEAN_FALSE_STRING
          Boolean(arg.to_i)
        when ->(a) { a.respond_to?(:to_bool) }
          arg.to_bool
        else
          !!arg
        end
      rescue NoMethodError
        raise TypeError.new "can't convert #{inspect_type_error(arg)}into Boolean"
      end

      # Coerces the argument to be a Pathname.
      #
      # @param arg [#to_pathname,#to_str] the argument
      #
      # @return [Pathname] the result of the coercion
      #
      # @raise [TypeError] if the argument can't be coerced
      #
      # @since 0.1.2
      #
      # @example Basic Usage
      #   require 'hanami/utils/kernel'
      #
      #   Hanami::Utils::Kernel.Pathname(Pathname.new('/path/to')) # => #<Pathname:/path/to>
      #   Hanami::Utils::Kernel.Pathname('/path/to')               # => #<Pathname:/path/to>
      #
      # @example Pathname Interface
      #   require 'hanami/utils/kernel'
      #
      #   class HomePath
      #     def to_pathname
      #       Pathname.new Dir.home
      #     end
      #   end
      #
      #   Hanami::Utils::Kernel.Pathname(HomePath.new) # => #<Pathname:/Users/luca>
      #
      # @example String Interface
      #   require 'hanami/utils/kernel'
      #
      #   class RootPath
      #     def to_str
      #       '/'
      #     end
      #   end
      #
      #   Hanami::Utils::Kernel.Pathname(RootPath.new) # => #<Pathname:/>
      #
      # @example Unchecked Exceptions
      #   require 'hanami/utils/kernel'
      #
      #   # When nil
      #   input = nil
      #   Hanami::Utils::Kernel.Pathname(input) # => TypeError
      #
      #   # Missing #respond_to?
      #   input = BasicObject.new
      #   Hanami::Utils::Kernel.Pathname(input) # => TypeError
      def self.Pathname(arg)
        case arg
        when ->(a) { a.respond_to?(:to_pathname) } then arg.to_pathname
        else
          super
        end
      rescue NoMethodError
        raise TypeError.new "can't convert #{inspect_type_error(arg)}into Pathname"
      end

      # Coerces the argument to be a Symbol.
      #
      # @param arg [#to_sym] the argument
      #
      # @return [Symbol] the result of the coercion
      #
      # @raise [TypeError] if the argument can't be coerced
      #
      # @since 0.2.0
      #
      # @example Basic Usage
      #   require 'hanami/utils/kernel'
      #
      #   Hanami::Utils::Kernel.Symbol(:hello)  # => :hello
      #   Hanami::Utils::Kernel.Symbol('hello') # => :hello
      #
      # @example Symbol Interface
      #   require 'hanami/utils/kernel'
      #
      #   class StatusSymbol
      #     def to_sym
      #       :success
      #     end
      #   end
      #
      #   Hanami::Utils::Kernel.Symbol(StatusSymbol.new) # => :success
      #
      # @example Unchecked Exceptions
      #   require 'hanami/utils/kernel'
      #
      #   # When nil
      #   input = nil
      #   Hanami::Utils::Kernel.Symbol(input) # => TypeError
      #
      #   # When empty string
      #   input = ''
      #   Hanami::Utils::Kernel.Symbol(input) # => TypeError
      #
      #   # Missing #respond_to?
      #   input = BasicObject.new
      #   Hanami::Utils::Kernel.Symbol(input) # => TypeError
      def self.Symbol(arg)
        case arg
        when "" then raise TypeError.new "can't convert #{inspect_type_error(arg)}into Symbol"
        when ->(a) { a.respond_to?(:to_sym) } then arg.to_sym
        else
          raise TypeError.new "can't convert #{inspect_type_error(arg)}into Symbol"
        end
      rescue NoMethodError
        raise TypeError.new "can't convert #{inspect_type_error(arg)}into Symbol"
      end

      # Check if the given argument is a string representation of a number
      #
      # @param arg [Object] the input
      #
      # @return [TrueClass,FalseClass]
      #
      # @since 0.8.0
      # @api private
      def self.numeric?(arg)
        !(arg.to_s =~ NUMERIC_MATCHER).nil?
      end

      # Returns the most useful type error possible
      #
      # If the object does not respond_to?(:inspect), we return the class, else we
      # return nil. In all cases, this method is tightly bound to callers, as this
      # method appends the required space to make the error message look good.
      #
      # @since 0.4.3
      # @api private
      def self.inspect_type_error(arg)
<<<<<<< HEAD
        (arg.respond_to?(:inspect) ? arg.inspect : arg.to_s) << " "
      rescue NoMethodError => _
=======
        (arg.respond_to?(:inspect) ? arg.inspect : arg.to_s) << ' '
      rescue NoMethodError
>>>>>>> c3e46dc2
        # missing the #respond_to? method, fall back to returning the class' name
        begin
          arg.class.name << " instance "
        rescue NoMethodError
          # missing the #class method, can't fall back to anything better than nothing
          # Callers will have to guess from their code
          nil
        end
      end

      class << self
        private :inspect_type_error # rubocop:disable Style/AccessModifierDeclarations
      end
    end
  end
end<|MERGE_RESOLUTION|>--- conflicted
+++ resolved
@@ -1044,13 +1044,8 @@
       # @since 0.4.3
       # @api private
       def self.inspect_type_error(arg)
-<<<<<<< HEAD
         (arg.respond_to?(:inspect) ? arg.inspect : arg.to_s) << " "
-      rescue NoMethodError => _
-=======
-        (arg.respond_to?(:inspect) ? arg.inspect : arg.to_s) << ' '
       rescue NoMethodError
->>>>>>> c3e46dc2
         # missing the #respond_to? method, fall back to returning the class' name
         begin
           arg.class.name << " instance "
