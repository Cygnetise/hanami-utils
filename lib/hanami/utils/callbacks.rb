# frozen_string_literal: true

<<<<<<< HEAD
require "concurrent/array"

=======
>>>>>>> 1c5d15b7
module Hanami
  module Utils
    # Before and After callbacks
    #
    # @since 0.1.0
    # @private
    module Callbacks
      # Series of callbacks to be executed
      #
      # @since 0.1.0
      # @private
      class Chain
        # Returns a new chain
        #
        # @return [Hanami::Utils::Callbacks::Chain]
        #
        # @since 0.2.0
        def initialize
          @chain = Concurrent::Array.new
        end

        # Appends the given callbacks to the end of the chain.
        #
        # @param callbacks [Array] one or multiple callbacks to append
        # @param block [Proc] an optional block to be appended
        #
        # @return [void]
        #
        # @raise [RuntimeError] if the object was previously frozen
        #
        # @see #prepend
        # @see #run
        # @see Hanami::Utils::Callbacks::Callback
        # @see Hanami::Utils::Callbacks::MethodCallback
        # @see Hanami::Utils::Callbacks::Chain#freeze
        #
        # @since 0.3.4
        #
        # @example
        #   require 'hanami/utils/callbacks'
        #
        #   chain = Hanami::Utils::Callbacks::Chain.new
        #
        #   # Append a Proc to be used as a callback, it will be wrapped by `Callback`
        #   # The optional argument(s) correspond to the one passed when invoked the chain with `run`.
        #   chain.append { Authenticator.authenticate! }
        #   chain.append { |params| ArticleRepository.new.find(params[:id]) }
        #
        #   # Append a Symbol as a reference to a method name that will be used as a callback.
        #   # It will wrapped by `MethodCallback`
        #   # If the #notificate method accepts some argument(s) they should be passed when `run` is invoked.
        #   chain.append :notificate
        def append(*callbacks, &block)
          callables(callbacks, block).each do |c|
            @chain.push(c)
          end

          @chain.uniq!
        end

        # Prepends the given callbacks to the beginning of the chain.
        #
        # @param callbacks [Array] one or multiple callbacks to add
        # @param block [Proc] an optional block to be added
        #
        # @return [void]
        #
        # @raise [RuntimeError] if the object was previously frozen
        #
        # @see #append
        # @see #run
        # @see Hanami::Utils::Callbacks::Callback
        # @see Hanami::Utils::Callbacks::MethodCallback
        # @see Hanami::Utils::Callbacks::Chain#freeze
        #
        # @since 0.3.4
        #
        # @example
        #   require 'hanami/utils/callbacks'
        #
        #   chain = Hanami::Utils::Callbacks::Chain.new
        #
        #   # Add a Proc to be used as a callback, it will be wrapped by `Callback`
        #   # The optional argument(s) correspond to the one passed when invoked the chain with `run`.
        #   chain.prepend { Authenticator.authenticate! }
        #   chain.prepend { |params| ArticleRepository.new.find(params[:id]) }
        #
        #   # Add a Symbol as a reference to a method name that will be used as a callback.
        #   # It will wrapped by `MethodCallback`
        #   # If the #notificate method accepts some argument(s) they should be passed when `run` is invoked.
        #   chain.prepend :notificate
        def prepend(*callbacks, &block)
          callables(callbacks, block).each do |c|
            @chain.unshift(c)
          end

          @chain.uniq!
        end

        # Runs all the callbacks in the chain.
        # The only two ways to stop the execution are: `raise` or `throw`.
        #
        # @param context [Object] the context where we want the chain to be invoked.
        # @param args [Array] the arguments that we want to pass to each single callback.
        #
        # @since 0.1.0
        #
        # @example
        #   require 'hanami/utils/callbacks'
        #
        #   class Action
        #     private
        #     def authenticate!
        #     end
        #
        #     def set_article(params)
        #     end
        #   end
        #
        #   action = Action.new
        #   params = Hash[id: 23]
        #
        #   chain = Hanami::Utils::Callbacks::Chain.new
        #   chain.append :authenticate!, :set_article
        #
        #   chain.run(action, params)
        #
        #   # `params` will only be passed as #set_article argument, because it has an arity greater than zero
        #
        #
        #
        #   chain = Hanami::Utils::Callbacks::Chain.new
        #
        #   chain.append do
        #     # some authentication logic
        #   end
        #
        #   chain.append do |params|
        #     # some other logic that requires `params`
        #   end
        #
        #   chain.run(action, params)
        #
        #   Those callbacks will be invoked within the context of `action`.
        def run(context, *args)
          @chain.each do |callback|
            callback.call(context, *args)
          end
        end

        # Return a duplicate callbacks chain
        #
        # @return [Hanami::Utils::Callbacks] the duplicated chain
        #
        # @since 2.0.0
        def dup
          super.tap do |instance|
            instance.instance_variable_set(:@chain, instance.chain.dup)
          end
        end

        # It freezes the object by preventing further modifications.
        #
        # @since 0.2.0
        #
        # @see http://ruby-doc.org/core/Object.html#method-i-freeze
        #
        # @example
        #   require 'hanami/utils/callbacks'
        #
        #   chain = Hanami::Utils::Callbacks::Chain.new
        #   chain.freeze
        #
        #   chain.frozen?  # => true
        #
        #   chain.append :authenticate! # => RuntimeError
        def freeze
          super
          @chain.freeze
        end

        protected

        attr_reader :chain

        private

        # @api private
        def callables(callbacks, block)
          callbacks.push(block) if block
          callbacks.map { |c| Factory.fabricate(c) }
        end
      end

      # Callback factory
      #
      # @since 0.1.0
      # @api private
      class Factory
        # Instantiates a `Callback` according to if it responds to #call.
        #
        # @param callback [Object] the object that needs to be wrapped
        #
        # @return [Callback, MethodCallback]
        #
        # @since 0.1.0
        #
        # @example
        #   require 'hanami/utils/callbacks'
        #
        #   callable = Proc.new{} # it responds to #call
        #   method   = :upcase    # it doesn't responds to #call
        #
        #   Hanami::Utils::Callbacks::Factory.fabricate(callable).class
        #     # => Hanami::Utils::Callbacks::Callback
        #
        #   Hanami::Utils::Callbacks::Factory.fabricate(method).class
        #     # => Hanami::Utils::Callbacks::MethodCallback
        def self.fabricate(callback)
          if callback.respond_to?(:call)
            Callback.new(callback)
          else
            MethodCallback.new(callback)
          end
        end
      end

      # Proc callback
      # It wraps an object that responds to #call
      #
      # @since 0.1.0
      # @api private
      class Callback
        # @api private
        attr_reader :callback

        # Initialize by wrapping the given callback
        #
        # @param callback [Object] the original callback that needs to be wrapped
        #
        # @return [Callback] self
        #
        # @since 0.1.0
        # @api private
        def initialize(callback)
          @callback = callback
        end

        # Executes the callback within the given context and passing the given arguments.
        #
        # @param context [Object] the context within we want to execute the callback.
        # @param args [Array] an array of arguments that will be available within the execution.
        #
        # @return [void, Object] It may return a value, it depends on the callback.
        #
        # @since 0.1.0
        # @api private
        #
        # @see Hanami::Utils::Callbacks::Chain#run
        def call(context, *args)
          context.instance_exec(*args, &callback)
        end
      end

      # Method callback
      #
      # It wraps a symbol or a string representing a method name that is
      # implemented by the context within it will be called.
      #
      # @since 0.1.0
      # @api private
      class MethodCallback < Callback
        # Executes the callback within the given context and eventually passing the given arguments.
        # Those arguments will be passed according to the arity of the target method.
        #
        # @param context [Object] the context within we want to execute the callback.
        # @param args [Array] an array of arguments that will be available within the execution.
        #
        # @return [void, Object] It may return a value, it depends on the callback.
        #
        # @since 0.1.0
        # @api private
        #
        # @see Hanami::Utils::Callbacks::Chain#run
        def call(context, *args)
          method = context.method(callback)

          if method.parameters.any?
            method.call(*args)
          else
            method.call
          end
        end

        # @api private
        def hash
          callback.hash
        end

        # @api private
        def eql?(other)
          hash == other.hash
        end
      end
    end
  end
end<|MERGE_RESOLUTION|>--- conflicted
+++ resolved
@@ -1,10 +1,7 @@
 # frozen_string_literal: true
 
-<<<<<<< HEAD
 require "concurrent/array"
 
-=======
->>>>>>> 1c5d15b7
 module Hanami
   module Utils
     # Before and After callbacks
