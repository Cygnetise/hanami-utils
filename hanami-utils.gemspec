--- conflicted
+++ resolved
@@ -23,13 +23,7 @@
   spec.add_dependency "transproc",       "~> 1.0"
   spec.add_dependency "concurrent-ruby", "~> 1.0"
 
-<<<<<<< HEAD
-  spec.add_development_dependency "bundler", "~> 1.6"
+  spec.add_development_dependency "bundler", "> 1", "< 3"
   spec.add_development_dependency "rake",    "~> 12"
   spec.add_development_dependency "rspec",   "~> 3.7"
-=======
-  spec.add_development_dependency 'bundler', '> 1', '< 3'
-  spec.add_development_dependency 'rake',    '~> 12'
-  spec.add_development_dependency 'rspec',   '~> 3.7'
->>>>>>> 58e00206
 end