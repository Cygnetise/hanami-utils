--- conflicted
+++ resolved
@@ -51,13 +51,8 @@
        Car
        Airplane
        SmallAirplane).each do |const|
-<<<<<<< HEAD
-         Object.send :remove_const, const
-       end
-=======
       Object.send :remove_const, const
     end
->>>>>>> f22b8483
   end
 
   it 'sets the given value' do
