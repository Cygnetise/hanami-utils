--- conflicted
+++ resolved
@@ -3,26 +3,14 @@
 source "https://rubygems.org"
 gemspec
 
-<<<<<<< HEAD
 unless ENV["CI"]
   gem "byebug", require: false, platforms: :mri
   gem "yard",   require: false
-=======
-unless ENV['CI']
-  gem 'byebug', require: false, platforms: :mri if RUBY_VERSION >= '2.3.0'
-  gem 'yard',   require: false
->>>>>>> 7c7c56e8
 end
 
 group :multi_json do
   gem "multi_json", "~> 1.0", require: false
 end
 
-<<<<<<< HEAD
-gem "gson", ">= 0.6", require: false, platforms: :jruby
-
 gem "codecov", require: false, group: :test
-=======
-gem 'gson', '>= 0.6', require: false, platforms: :jruby
-gem 'codecov', require: false, group: :test
->>>>>>> 7c7c56e8
+gem "gson", ">= 0.6", require: false, platforms: :jruby